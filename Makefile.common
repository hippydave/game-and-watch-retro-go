--- conflicted
+++ resolved
@@ -663,15 +663,12 @@
 	@echo "  STATE_SAVING        - Set to 0 to disable state saving (default=1)"
 	@echo "  RESET_DBGMCU        - Configures if DBGMCU should be reset after flashing."
 	@echo "                        Set to 0 to disable power saving (default=1)"
-<<<<<<< HEAD
 	@echo "  CODEPAGE            - Sets codepage to configures display langrage.(default=1252)"
 	@echo "                        set 932 as Japanese; 936 as simple Chinese; 950 as traditional Chinese"
 	@echo "                        949 as Korean; 12521 as Spanish; "
 	@echo "  COVERFLOW           - Set to 1 include cover art with rom (default=0)"
 	@echo "  JPG_QUALITY         - Set convert cover art image jpg quality (default = 90)"
-=======
 	@echo "  ENABLE_SCREENSHOT   - Set to 1 to enable screenshot support (default disabled if extflash is 1MB)"
->>>>>>> 86cd1839
 	@echo ""
 	@echo "Current configuration:"
 	@echo "  EXTFLASH_FORCE_SPI=$(EXTFLASH_FORCE_SPI)"
@@ -705,13 +702,9 @@
 	@echo "  openocd           - Starts openocd with appropriate config"
 	@echo "  reset_dbgmcu      - Resets the unit and turns off DBGMCU (lowers battery drain)"
 	@echo "  reset_mcu         - Resets the unit"
-<<<<<<< HEAD
-	@echo "  dump_logs         - Dumps the callstack and logbuf. Starts openocd and gdb under the hood."
 	@echo "  romdef            - Dumps all rom info to roms.json in roms directory to custom display name and"
 	@echo "                      publish property under edit that file before make flash "
-=======
 	@echo "  size              - Prints size information for all sections"
->>>>>>> 86cd1839
 	@echo ""
 .PHONY: help
 
