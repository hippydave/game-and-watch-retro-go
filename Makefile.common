######################################
# building variables
######################################
# debug build?
DEBUG ?= 1
# optimization
OPT ?= -Og

# Set to 0 to suppress dirty submodule warning
CHECK_DIRTY_SUBMODULE ?= 1

# Set to 0 to skip tools check
CHECK_TOOLS ?= 1

# Set to 1 to enable 16MB external flash support. (deprecated, use EXTFLASH_SIZE_MB instead!)
LARGE_FLASH ?= 0

# Configure where data is stored in the external flash by
# setting EXTFLASH_OFFSET. Useful if the first 1MB are to be preserved.
EXTFLASH_OFFSET ?= 0

# Configure Game & Watch target device mario|zelda
GNW_TARGET ?= mario

# Set the preprocessor options
ifeq ($(GNW_TARGET),mario)
	GNW_TARGET_ZELDA = 0
	GNW_TARGET_MARIO = 1
else ifeq ($(GNW_TARGET),zelda)
	GNW_TARGET_ZELDA = 1
	GNW_TARGET_MARIO = 0
else
$(error Invalid GNW_TARGET. Valid values {mario|zelda})
endif

# Configure external flash size by setting EXTFLASH_SIZE
ifeq ($(LARGE_FLASH),1)
	# 16MB
	EXTFLASH_SIZE_MB ?= 16
else
	# 4MB for Zelda otherwise 1MB 
	ifeq ($(GNW_TARGET),zelda)
		EXTFLASH_SIZE_MB ?= 4
	else
		EXTFLASH_SIZE_MB ?= 1
	endif
endif

# Configure external flash size in MB (Megabytes)
EXTFLASH_SIZE_MB ?= 1
INTFLASH_BANK ?= 1
BIG_BANK ?= 1

EXTFLASH_SIZE ?= $(shell echo "$$(( $(EXTFLASH_SIZE_MB) * 1024 * 1024 ))")

EXTFLASH_FORCE_SPI ?= 0

# Set to 0 to remove state saving support (uses less space)
STATE_SAVING ?= 1
ifeq ($(STATE_SAVING),0)
	SAVE_PARAM := --no-save
endif

<<<<<<< HEAD
# Screenshot support allocates 150kB of external flash. Disabled by default.
ENABLE_SCREENSHOT ?= 0
=======
# Set to 1 to add game genie support
GAME_GENIE ?= 0

# Screenshot support allocates 150kB of external flash. Disabled by default for 1MB flash.
ifeq ($(EXTFLASH_SIZE), 1048576)
	ENABLE_SCREENSHOT ?= 0
else
	ENABLE_SCREENSHOT ?= 1
endif
>>>>>>> 56b5002a

# Compress supported ROMs by default. Set to 0 to disable.
COMPRESS ?= lzma
ifeq ($(COMPRESS),0)
	COMPRESS_PARAM :=
else
	COMPRESS_PARAM := --compress=$(COMPRESS)
endif

# Reset the DBGMCU configuration register (DBGMCU_CR) after flashing
# Set to 0 to keep the clocks running when suspended (makes debugging easier)
RESET_DBGMCU ?= 1
ifeq ($(RESET_DBGMCU),1)
	RESET_DBGMCU_CMD = $(MAKE) reset_dbgmcu
else
	RESET_DBGMCU_CMD = $(MAKE) reset_mcu
endif

PYTHON3 ?= /usr/bin/env python3

#######################################
# paths
#######################################
# Build path
BUILD_DIR ?= build

#######################################
# i18n Codepage
#######################################
CODEPAGE ?= 1252

ES_ES ?= 1
PT_PT ?= 1
FR_FR ?= 1
ZH_CN ?= 0
ZH_TW ?= 0
KO_KR ?= 0
JA_JP ?= 0
FONT ?=0

SCODEPAGE = "ascii"

ifeq ($(CODEPAGE), 936)
	SCODEPAGE = "gbk"
	ZH_CN = 1
else ifeq ($(CODEPAGE), 950)
	SCODEPAGE = "big5"
	ZH_TW = 1
else ifeq ($(CODEPAGE), 932)
	SCODEPAGE = "eucjp"
	JA_JP = 1
else ifeq ($(CODEPAGE), 949)
	KO_KR = 1
	SCODEPAGE = "euckr"
else ifeq ($(CODEPAGE), 12521)
	ES_ES = 1
	SCODEPAGE = "iso-8859-1"
else ifeq ($(CODEPAGE), 12522)
	PT_PT = 1
	SCODEPAGE = "iso-8859-1"
else ifeq ($(CODEPAGE), 12523)
	FR_FR = 1
	SCODEPAGE = "iso-8859-1"
else
    SCODEPAGE = "iso-8859-1"
endif

UICODEPAGE ?= CODEPAGE
ifeq ($(UICODEPAGE), 936)
	ZH_CN = 1
else ifeq ($(UICODEPAGE), 950)
	ZH_TW = 1
else ifeq ($(UICODEPAGE), 932)
	JA_JP = 1
else ifeq ($(UICODEPAGE), 949)
	KO_KR = 1
else ifeq ($(UICODEPAGE), 12521)
	ES_ES = 1
else ifeq ($(UICODEPAGE), 12522)
	PT_PT = 1
else ifeq ($(UICODEPAGE), 12523)
	FR_FR = 1
endif

ROMINFOCODE ?= $(SCODEPAGE)
CODEPAGE_PARAM := --codepage=$(ROMINFOCODE)

#######################################
# cover flow
#######################################
COVERFLOW ?= 0

ifdef COVERFLOW
	COVERFLOW_PARAM := --coverflow=$(COVERFLOW)
endif

JPG_QUALITY ?= 90
JPG_QUALITY_PARAM := --jpg_quality=$(JPG_QUALITY)

# Common C sources
C_SOURCES +=  \
retro-go-stm32/components/lupng/miniz.c \
retro-go-stm32/retro-go/main/gui.c \
Core/Src/porting/gw_alloc.c \
Core/Src/retro-go/rg_main.c \
Core/Src/retro-go/rg_rtc.c \
Core/Src/retro-go/rg_emulators.c \
Core/Src/retro-go/rom_manager.c \
Core/Src/porting/odroid_settings.c \
Core/Src/retro-go/i18n/rg_i18n.c \
Core/Src/retro-go/rg_logos.c

# Version and URL for the STM32CubeH7 SDK
SDK_VERSION ?= v1.8.0
SDK_URL ?= https://raw.githubusercontent.com/STMicroelectronics/STM32CubeH7

# Local path for the SDK
SDK_DIR ?= Drivers


# SDK C sources
SDK_C_SOURCES =  \
Drivers/STM32H7xx_HAL_Driver/Src/stm32h7xx_hal_adc.c \
Drivers/STM32H7xx_HAL_Driver/Src/stm32h7xx_hal_adc_ex.c \
Drivers/STM32H7xx_HAL_Driver/Src/stm32h7xx_hal_cortex.c \
Drivers/STM32H7xx_HAL_Driver/Src/stm32h7xx_hal_dac_ex.c \
Drivers/STM32H7xx_HAL_Driver/Src/stm32h7xx_hal_dac.c \
Drivers/STM32H7xx_HAL_Driver/Src/stm32h7xx_hal_dma_ex.c \
Drivers/STM32H7xx_HAL_Driver/Src/stm32h7xx_hal_dma.c \
Drivers/STM32H7xx_HAL_Driver/Src/stm32h7xx_hal_dma2d.c \
Drivers/STM32H7xx_HAL_Driver/Src/stm32h7xx_hal_exti.c \
Drivers/STM32H7xx_HAL_Driver/Src/stm32h7xx_hal_flash_ex.c \
Drivers/STM32H7xx_HAL_Driver/Src/stm32h7xx_hal_flash.c \
Drivers/STM32H7xx_HAL_Driver/Src/stm32h7xx_hal_gpio.c \
Drivers/STM32H7xx_HAL_Driver/Src/stm32h7xx_hal_hsem.c \
Drivers/STM32H7xx_HAL_Driver/Src/stm32h7xx_hal_i2c_ex.c \
Drivers/STM32H7xx_HAL_Driver/Src/stm32h7xx_hal_i2c.c \
Drivers/STM32H7xx_HAL_Driver/Src/stm32h7xx_hal_jpeg.c \
Drivers/STM32H7xx_HAL_Driver/Src/stm32h7xx_hal_ltdc_ex.c \
Drivers/STM32H7xx_HAL_Driver/Src/stm32h7xx_hal_ltdc.c \
Drivers/STM32H7xx_HAL_Driver/Src/stm32h7xx_hal_mdma.c \
Drivers/STM32H7xx_HAL_Driver/Src/stm32h7xx_hal_ospi.c \
Drivers/STM32H7xx_HAL_Driver/Src/stm32h7xx_hal_pwr_ex.c \
Drivers/STM32H7xx_HAL_Driver/Src/stm32h7xx_hal_pwr.c \
Drivers/STM32H7xx_HAL_Driver/Src/stm32h7xx_hal_rcc_ex.c \
Drivers/STM32H7xx_HAL_Driver/Src/stm32h7xx_hal_rcc.c \
Drivers/STM32H7xx_HAL_Driver/Src/stm32h7xx_hal_rtc_ex.c \
Drivers/STM32H7xx_HAL_Driver/Src/stm32h7xx_hal_rtc.c \
Drivers/STM32H7xx_HAL_Driver/Src/stm32h7xx_hal_sai_ex.c \
Drivers/STM32H7xx_HAL_Driver/Src/stm32h7xx_hal_sai.c \
Drivers/STM32H7xx_HAL_Driver/Src/stm32h7xx_hal_spi_ex.c \
Drivers/STM32H7xx_HAL_Driver/Src/stm32h7xx_hal_spi.c \
Drivers/STM32H7xx_HAL_Driver/Src/stm32h7xx_hal_tim_ex.c \
Drivers/STM32H7xx_HAL_Driver/Src/stm32h7xx_hal_tim.c \
Drivers/STM32H7xx_HAL_Driver/Src/stm32h7xx_hal_wwdg.c \
Drivers/STM32H7xx_HAL_Driver/Src/stm32h7xx_hal.c \


# SDK ASM sources
SDK_ASM_SOURCES =  \
Drivers/CMSIS/Device/ST/STM32H7xx/Source/Templates/gcc/startup_stm32h7b0xx.s \
Core/Src/memcpy-armv7m.s

# SDK headers
SDK_HEADERS = \
Drivers/CMSIS/Device/ST/STM32H7xx/Include/stm32h7b0xx.h \
Drivers/CMSIS/Device/ST/STM32H7xx/Include/stm32h7xx.h \
Drivers/CMSIS/Device/ST/STM32H7xx/Include/system_stm32h7xx.h \
Drivers/CMSIS/Include/cmsis_compiler.h \
Drivers/CMSIS/Include/cmsis_gcc.h \
Drivers/CMSIS/Include/cmsis_version.h \
Drivers/CMSIS/Include/core_cm7.h \
Drivers/CMSIS/Include/mpu_armv7.h \
Drivers/STM32H7xx_HAL_Driver/Inc/Legacy/stm32_hal_legacy.h \
Drivers/STM32H7xx_HAL_Driver/Inc/stm32h7xx_ll_adc.h \
Drivers/STM32H7xx_HAL_Driver/Inc/stm32h7xx_hal_adc.h \
Drivers/STM32H7xx_HAL_Driver/Inc/stm32h7xx_hal_adc_ex.h \
Drivers/STM32H7xx_HAL_Driver/Inc/stm32h7xx_hal_cortex.h \
Drivers/STM32H7xx_HAL_Driver/Inc/stm32h7xx_hal_dac_ex.h \
Drivers/STM32H7xx_HAL_Driver/Inc/stm32h7xx_hal_dac.h \
Drivers/STM32H7xx_HAL_Driver/Inc/stm32h7xx_hal_def.h \
Drivers/STM32H7xx_HAL_Driver/Inc/stm32h7xx_hal_dma_ex.h \
Drivers/STM32H7xx_HAL_Driver/Inc/stm32h7xx_hal_dma.h \
Drivers/STM32H7xx_HAL_Driver/Inc/stm32h7xx_hal_dma2d.h \
Drivers/STM32H7xx_HAL_Driver/Inc/stm32h7xx_hal_exti.h \
Drivers/STM32H7xx_HAL_Driver/Inc/stm32h7xx_hal_flash_ex.h \
Drivers/STM32H7xx_HAL_Driver/Inc/stm32h7xx_hal_flash.h \
Drivers/STM32H7xx_HAL_Driver/Inc/stm32h7xx_hal_gpio_ex.h \
Drivers/STM32H7xx_HAL_Driver/Inc/stm32h7xx_hal_gpio.h \
Drivers/STM32H7xx_HAL_Driver/Inc/stm32h7xx_hal_hsem.h \
Drivers/STM32H7xx_HAL_Driver/Inc/stm32h7xx_hal_i2c_ex.h \
Drivers/STM32H7xx_HAL_Driver/Inc/stm32h7xx_hal_i2c.h \
Drivers/STM32H7xx_HAL_Driver/Inc/stm32h7xx_hal_jpeg.h \
Drivers/STM32H7xx_HAL_Driver/Inc/stm32h7xx_hal_ltdc_ex.h \
Drivers/STM32H7xx_HAL_Driver/Inc/stm32h7xx_hal_ltdc.h \
Drivers/STM32H7xx_HAL_Driver/Inc/stm32h7xx_hal_mdma.h \
Drivers/STM32H7xx_HAL_Driver/Inc/stm32h7xx_hal_ospi.h \
Drivers/STM32H7xx_HAL_Driver/Inc/stm32h7xx_hal_pwr_ex.h \
Drivers/STM32H7xx_HAL_Driver/Inc/stm32h7xx_hal_pwr.h \
Drivers/STM32H7xx_HAL_Driver/Inc/stm32h7xx_hal_rcc_ex.h \
Drivers/STM32H7xx_HAL_Driver/Inc/stm32h7xx_hal_rcc.h \
Drivers/STM32H7xx_HAL_Driver/Inc/stm32h7xx_hal_rtc_ex.h \
Drivers/STM32H7xx_HAL_Driver/Inc/stm32h7xx_hal_rtc.h \
Drivers/STM32H7xx_HAL_Driver/Inc/stm32h7xx_hal_sai_ex.h \
Drivers/STM32H7xx_HAL_Driver/Inc/stm32h7xx_hal_sai.h \
Drivers/STM32H7xx_HAL_Driver/Inc/stm32h7xx_hal_spi_ex.h \
Drivers/STM32H7xx_HAL_Driver/Inc/stm32h7xx_hal_spi.h \
Drivers/STM32H7xx_HAL_Driver/Inc/stm32h7xx_hal_tim.h \
Drivers/STM32H7xx_HAL_Driver/Inc/stm32h7xx_hal_tim_ex.h \
Drivers/STM32H7xx_HAL_Driver/Inc/stm32h7xx_hal_wwdg.h \
Drivers/STM32H7xx_HAL_Driver/Inc/stm32h7xx_hal.h \


#######################################
# binaries
#######################################
PREFIX = arm-none-eabi-
# The gcc compiler bin path can be either defined in make command via GCC_PATH variable (> make GCC_PATH=xxx)
# either it can be added to the PATH environment variable.
ifdef GCC_PATH
CC   = $(GCC_PATH)/$(PREFIX)gcc
AS   = $(GCC_PATH)/$(PREFIX)gcc -x assembler-with-cpp
CP   = $(GCC_PATH)/$(PREFIX)objcopy
SZ   = $(GCC_PATH)/$(PREFIX)size
GDB  = $(GCC_PATH)/$(PREFIX)gdb
DUMP = $(GCC_PATH)/$(PREFIX)objdump
else
CC   = $(PREFIX)gcc
AS   = $(PREFIX)gcc -x assembler-with-cpp
CP   = $(PREFIX)objcopy
SZ   = $(PREFIX)size
GDB  = $(PREFIX)gdb
DUMP = $(PREFIX)objdump
endif

HEX   = $(CP) -O ihex
BIN   = $(CP) -O binary -S
ECHO  = echo
TOUCH = touch

#######################################
# CFLAGS
#######################################
# cpu
CPU = -mcpu=cortex-m7 -mtune=cortex-m7

# fpu
FPU = -mfpu=fpv5-d16

# float-abi
FLOAT-ABI = -mfloat-abi=hard

# mcu
MCU = $(CPU) -mthumb -mno-unaligned-access $(FPU) $(FLOAT-ABI)

# macros for gcc
# AS defines
AS_DEFS +=

# C defines
C_DEFS +=  \
-DINTFLASH_BANK=$(INTFLASH_BANK) \
-DBIG_BANK=$(BIG_BANK) \
-DCODEPAGE=$(CODEPAGE) \
-DUICODEPAGE=$(UICODEPAGE) \
-DINCLUDED_ES_ES=$(ES_ES) \
-DINCLUDED_PT_PT=$(PT_PT) \
-DINCLUDED_FR_FR=$(FR_FR) \
-DINCLUDED_ZH_CN=$(ZH_CN) \
-DINCLUDED_ZH_TW=$(ZH_TW) \
-DINCLUDED_KO_KR=$(KO_KR) \
-DINCLUDED_JA_JP=$(JA_JP) \
-DONEFONT=$(FONT) \
-DLANG=$(LANG) \
-DCOVERFLOW=$(COVERFLOW) \
-DEXTFLASH_FORCE_SPI=$(EXTFLASH_FORCE_SPI) \
-DUSE_HAL_DRIVER \
-DSTM32H7B0xx \
-DIS_LITTLE_ENDIAN \
-DMINIZ_NO_MALLOC \
-DMINIZ_NO_ZLIB_APIS \
-DDEBUG_RG_ALLOC \
-DSTATE_SAVING=$(STATE_SAVING) \
-DENABLE_SCREENSHOT=$(ENABLE_SCREENSHOT) \
-DGNW_TARGET_MARIO=$(GNW_TARGET_MARIO) \
-DGNW_TARGET_ZELDA=$(GNW_TARGET_ZELDA) \
-DGAME_GENIE=$(GAME_GENIE) \

# AS includes
AS_INCLUDES +=

# C includes
C_INCLUDES +=  \
-ICore/Inc \
-ICore/Inc/porting \
-ICore/Inc/porting/gb \
-ICore/Inc/porting/nes \
-ICore/Inc/porting/smsplusgx \
-ICore/Inc/porting/pce \
-ICore/Inc/porting/gw \
-ICore/Inc/retro-go \
-IDrivers/STM32H7xx_HAL_Driver/Inc \
-IDrivers/STM32H7xx_HAL_Driver/Inc/Legacy \
-IDrivers/CMSIS/Device/ST/STM32H7xx/Include \
-IDrivers/CMSIS/Include \
-Iretro-go-stm32/components/lupng \

# Force include the configuration
CFLAGS += $(CFLAGS_EXTRA) -include $(BUILD_DIR)/config.h

# compile gcc flags
ASFLAGS += $(MCU) $(AS_DEFS) $(AS_INCLUDES) $(OPT) -Wall -fdata-sections -ffunction-sections

CFLAGS += $(MCU) $(C_DEFS) $(C_INCLUDES) $(OPT) -Wall -fdata-sections -ffunction-sections

ifeq ($(DEBUG), 1)
CFLAGS += -g -gdwarf-2
endif

CFLAGS += -fstack-usage -Wstack-usage=20480

# Generate dependency information
CFLAGS += -MMD -MP -MF"$(@:%.o=%.d)"

LDFLAGS += -Wl,--defsym=__EXTFLASH_OFFSET__=$(EXTFLASH_OFFSET)
LDFLAGS += -Wl,--defsym=__EXTFLASH_TOTAL_LENGTH__=$(EXTFLASH_SIZE)
LDFLAGS += -Wl,--defsym=ENABLE_SCREENSHOT=$(ENABLE_SCREENSHOT)

ifeq ($(INTFLASH_BANK), 1)
	INTFLASH_ADDRESS = 0x08000000
else ifeq ($(INTFLASH_BANK), 2)
	INTFLASH_ADDRESS = 0x08100000
endif

LDFLAGS += -Wl,--defsym=__INTFLASH__=$(INTFLASH_ADDRESS)

ifeq ($(BIG_BANK), 1)
	FLASH_LENGTH = 256k
else
	FLASH_LENGTH = 128k
endif

LDFLAGS += -Wl,--defsym=__FLASH_LENGTH__=$(FLASH_LENGTH)

#######################################
# LDFLAGS
#######################################
# link script
LDSCRIPT ?= STM32H7B0VBTx_FLASH.ld

# libraries
LIBS = -lc -lm -lnosys
LIBDIR +=
LDFLAGS += $(MCU) -specs=nano.specs -T$(LDSCRIPT) $(LIBDIR) $(LIBS) -Wl,-Map=$(BUILD_DIR)/$(TARGET).map,--cref -Wl,--gc-sections

# default action: build all
all: CheckTools CheckDirtySubmodules $(BUILD_DIR) $(BUILD_DIR)/$(TARGET).elf $(BUILD_DIR)/$(TARGET)_extflash.bin $(BUILD_DIR)/$(TARGET)_intflash.bin

#######################################
# build the application
#######################################
# list of objects
OBJECTS = $(addprefix $(BUILD_DIR)/core/,$(notdir $(C_SOURCES:.c=.o) $(SDK_C_SOURCES:.c=.o)))
GNUBOY_OBJECTS = $(addprefix $(BUILD_DIR)/gnuboy/,$(notdir $(GNUBOY_C_SOURCES:.c=.o)))
NES_OBJECTS = $(addprefix $(BUILD_DIR)/nes/,$(notdir $(NES_C_SOURCES:.c=.o)))
SMSPLUSGX_OBJECTS = $(addprefix $(BUILD_DIR)/smsplusgx/,$(notdir $(SMSPLUSGX_C_SOURCES:.c=.o)))
PCE_OBJECTS = $(addprefix $(BUILD_DIR)/pce/,$(notdir $(PCE_C_SOURCES:.c=.o)))
GW_OBJECTS = $(addprefix $(BUILD_DIR)/gw/,$(notdir $(GW_C_SOURCES:.c=.o)))

vpath %.c $(sort $(dir $(C_SOURCES) $(NES_C_SOURCES) $(GNUBOY_C_SOURCES) $(SMSPLUSGX_C_SOURCES) $(PCE_C_SOURCES) $(GW_C_SOURCES) $(SDK_C_SOURCES)))
# list of ASM program objects
OBJECTS += $(addprefix $(BUILD_DIR)/,$(notdir $(SDK_ASM_SOURCES:.s=.o)))
vpath %.s $(sort $(dir $(SDK_ASM_SOURCES)))

OBJECTS += $(addprefix $(BUILD_DIR)/,roms.a)

# function used to generate prerequisite rules for SDK objects
define sdk_obj_prereq_gen
$(BUILD_DIR)/$(patsubst %.c,%.o,$(patsubst %.s,%.o,$(notdir $1))): $1

endef
# note: the blank line above is intentional

# generate all object prerequisite rules
$(eval $(foreach obj,$(SDK_C_SOURCES) $(SDK_ASM_SOURCES),$(call sdk_obj_prereq_gen,$(obj))))

FORCE:

Core/Inc/githash.h: FORCE | $(BUILD_DIR)
	$(V)./scripts/update_githash.sh $@

$(BUILD_DIR)/core/main.o: Core/Inc/githash.h
$(BUILD_DIR)/core/flashapp.o: Core/Inc/githash.h
$(BUILD_DIR)/core/rg_main.o: Core/Inc/githash.h

# Run parse_roms.py to generate information about the roms
$(BUILD_DIR)/rom_files.txt: FORCE | $(BUILD_DIR)
	$(V)$(ECHO) [ BASH ] Checking for updated roms
	$(V)./scripts/update_rom_files.sh build/rom_files.txt roms/gb roms/nes roms/sms roms/gg roms/col roms/pce roms/sg roms/gw

roms/*/*.ggcodes:

$(BUILD_DIR)/roms.a: $(BUILD_DIR)/rom_files.txt parse_roms.py roms/*/*.ggcodes
	$(V)$(ECHO) [ PYTHON3 ] $(notdir $<)
	$(V)$(PYTHON3) parse_roms.py --flash-size $(EXTFLASH_SIZE) $(SAVE_PARAM) $(COMPRESS_PARAM) $(CODEPAGE_PARAM) $(COVERFLOW_PARAM) $(JPG_QUALITY_PARAM)

$(BUILD_DIR)/config.h $(BUILD_DIR)/saveflash.ld &: $(BUILD_DIR)/roms.a
	$(V)/bin/sh -c true
STM32H7B0VBTx_FLASH.ld: $(BUILD_DIR)/saveflash.ld

# rom_manager.c depends on the different *_roms.c files but they only change when roms.a changes
$(BUILD_DIR)/core/rom_manager.o: Core/Src/retro-go/rom_manager.c $(BUILD_DIR)/roms.a

ifeq (${CHECK_DIRTY_SUBMODULE},1)
CheckDirtySubmodules:
	$(V)git submodule foreach "git diff --quiet" 2> /dev/null || \
		(echo -e "\n\n\nYou have changes in the submodule. This is not normal.\nPlease clean the submodule by running 'git submodule update --init'\n\n(You may set CHECK_DIRTY_SUBMODULE=0 to suppress this warning)\n\n\n" && exit 1)
	$(V)git submodule status | grep -v '+' 2> /dev/null > /dev/null || \
		(echo -e "\n\n\nYou are using a submodule that is not updated.\nPlease sync the submodules by running 'git submodule update --init'\n\n(You may set CHECK_DIRTY_SUBMODULE=0 to suppress this warning)\n\n\n" && exit 1)
else
CheckDirtySubmodules:
endif
.PHONY: CheckDirtySubmodules

ifeq (${CHECK_TOOLS},1)
CheckTools:
	@# Check that the tools in the toolchain exist
	$(V)/usr/bin/env bash -c " \
		for tool in $(CC) $(CP) $(SZ) $(GDB) $(DUMP); do \
		which \$$tool 2> /dev/null > /dev/null || \
		( \
			echo -e \"\nCannot find \$$tool\n\" && \
			exit 1 \
		) \
		done"

	@# Check that GCC version 10 or 11 is used
	$(V)$(CC) -v 2>&1 | grep "gcc version 1[01]" > /dev/null || \
		( \
			echo -e "\n\n\nPlease use GCC version 10\n\n\nYou are using:" && \
			$(CC) -v 2>&1 | grep "gcc version" ; \
			echo -e "\n\n\n" && \
			exit 1 \
		)

	$(V)$(CP) --info | grep "elf32-littlearm" > /dev/null || \
		( \
			echo -e "\n\n\n$(CP) does not suport elf32-littlearm.\nPlease install a toolchain that supports elf32-littlearm and armv7e-m.\n\n\n" && \
			exit 1 \
		)

	$(V)$(DUMP) --help | grep "armv7e-m" > /dev/null || \
		( \
			echo -e "\n\n\nobjdump does not suport armv7e-m.\nPlease install a toolchain that supports elf32-littlearm and armv7e-m.\n\n\n" && \
			exit 1 \
		)

	$(V)$(PYTHON3) scripts/python_version_check.py

else
CheckTools:
endif
.PHONY: CheckTools

$(BUILD_DIR)/%.o: %.s Makefile.common Makefile $(BUILD_DIR)/config.h | $(BUILD_DIR)
	$(V)$(ECHO) [ AS ] $(notdir $<)
	$(V)$(AS) -c $(CFLAGS) $< -o $@

$(BUILD_DIR)/$(TARGET).elf: $(OBJECTS) $(NES_OBJECTS) $(GNUBOY_OBJECTS) $(SMSPLUSGX_OBJECTS) $(PCE_OBJECTS) $(GW_OBJECTS) Makefile.common Makefile $(LDSCRIPT)
	$(V)$(ECHO) [ LD ] $(notdir $@)
	$(V)$(CC) $(OBJECTS) $(NES_OBJECTS) $(GNUBOY_OBJECTS) $(SMSPLUSGX_OBJECTS) $(PCE_OBJECTS) $(GW_OBJECTS) $(LDFLAGS) -o $@
	$(V)./scripts/extflash_size.sh $@

$(BUILD_DIR)/core/%.o: %.c Makefile Makefile.common $(SDK_HEADERS) $(BUILD_DIR)/config.h | $(BUILD_DIR)
	$(V)$(ECHO) [ CC core ] $(notdir $<)
	$(V)$(CC) -c $(CFLAGS) -Wa,-a,-ad,-alms=$(BUILD_DIR)/core/$(notdir $(<:.c=.lst)) $< -o $@

$(BUILD_DIR)/nes/%.o: %.c Makefile Makefile.common $(SDK_HEADERS) $(BUILD_DIR)/config.h | $(BUILD_DIR)
	$(V)$(ECHO) [ CC nes ] $(notdir $<)
	$(V)$(CC) -c $(CFLAGS) -Wa,-a,-ad,-alms=$(BUILD_DIR)/nes/$(notdir $(<:.c=.lst)) $< -o $@

$(BUILD_DIR)/gnuboy/%.o: %.c Makefile Makefile.common $(SDK_HEADERS) $(BUILD_DIR)/config.h | $(BUILD_DIR)
	$(V)$(ECHO) [ CC gb ] $(notdir $<)
	$(V)$(CC) -c $(CFLAGS) -Wa,-a,-ad,-alms=$(BUILD_DIR)/gnuboy/$(notdir $(<:.c=.lst)) $< -o $@

$(BUILD_DIR)/smsplusgx/%.o: %.c Makefile Makefile.common $(SDK_HEADERS) $(BUILD_DIR)/config.h | $(BUILD_DIR)
	$(V)$(ECHO) [ CC sms ] $(notdir $<)
	$(V)$(CC) -c $(CFLAGS) -Wa,-a,-ad,-alms=$(BUILD_DIR)/smsplusgx/$(notdir $(<:.c=.lst)) $< -o $@

$(BUILD_DIR)/pce/%.o: %.c Makefile Makefile.common $(SDK_HEADERS) $(BUILD_DIR)/config.h | $(BUILD_DIR)
	$(V)$(ECHO) [ CC pce ] $(notdir $<)
	$(V)$(CC) -c $(CFLAGS) -Wa,-a,-ad,-alms=$(BUILD_DIR)/pce/$(notdir $(<:.c=.lst)) $< -o $@

$(BUILD_DIR)/gw/%.o: %.c Makefile Makefile.common $(SDK_HEADERS) $(BUILD_DIR)/config.h | $(BUILD_DIR)
	$(V)$(ECHO) [ CC gw ] $(notdir $<)
	$(V)$(CC) -c $(CFLAGS) -Wa,-a,-ad,-alms=$(BUILD_DIR)/gw/$(notdir $(<:.c=.lst)) $< -o $@

$(BUILD_DIR):
	$(V)mkdir $@
	$(V)mkdir $@/core
	$(V)mkdir $@/nes
	$(V)mkdir $@/gnuboy
	$(V)mkdir $@/smsplusgx
	$(V)mkdir $@/pce
	$(V)mkdir $@/gw

#######################################
# Flashing
#######################################

OPENOCD ?= openocd
ADAPTER ?= stlink
FLASH_MULTI ?= scripts/flash_multi.sh
FLASHTEST ?= scripts/flashapp.sh --test

# Starts openocd and attaches to the target. To be used with 'flash_intflash_nc' and 'gdb'
openocd:
	$(OPENOCD) -f scripts/interface_$(ADAPTER).cfg -c "init; halt"
.PHONY: openocd

reset:
	$(OPENOCD) -f scripts/interface_$(ADAPTER).cfg -c "init; reset; exit"
.PHONY: reset

erase_intflash_1:
	$(OPENOCD) -f scripts/interface_$(ADAPTER).cfg -c "init; halt; flash erase_address 0x08000000 131072; resume; exit"
.PHONY: erase_intflash1

erase_intflash_2:
	$(OPENOCD) -f scripts/interface_$(ADAPTER).cfg -c "init; halt; flash erase_address 0x08100000 131072; resume; exit"
.PHONY: erase_intflash2

erase_extflash: flash_intflash
	$(V)./scripts/extflash_erase.sh $(EXTFLASH_SIZE)
.PHONY: erase_extflash

start_bank_1:
	$(OPENOCD) -f scripts/interface_$(ADAPTER).cfg \
		-c 'init; reset halt' \
		-c 'set MSP 0x[string range [mdw 0x08000000] 12 19]' \
		-c 'set PC 0x[string range [mdw 0x08000004] 12 19]' \
		-c 'echo "Setting MSP -> $$MSP"' \
		-c 'echo "Setting PC -> $$PC"' \
		-c 'reg msp $$MSP' \
		-c 'reg pc $$PC' \
		-c 'resume;exit'
.PHONY: start_bank_1

start_bank_2:
	$(OPENOCD) -f scripts/interface_$(ADAPTER).cfg \
		-c 'init; reset halt' \
		-c 'set MSP 0x[string range [mdw 0x08100000] 12 19]' \
		-c 'set PC 0x[string range [mdw 0x08100004] 12 19]' \
		-c 'echo "Setting MSP -> $$MSP"' \
		-c 'echo "Setting PC -> $$PC"' \
		-c 'reg msp $$MSP' \
		-c 'reg pc $$PC' \
		-c 'resume;exit'
.PHONY: start_bank_2

# Programs the internal flash using a new OpenOCD instance
flash_intflash: $(BUILD_DIR)/$(TARGET)_intflash.bin
	$(OPENOCD) -f scripts/interface_$(ADAPTER).cfg -c "program $< $(INTFLASH_ADDRESS) verify reset exit"
.PHONY: flash_intflash

# Flashes using an existing openocd instance
flash_intflash_nc: $(BUILD_DIR)/$(TARGET)_intflash.bin
	echo "program $< $(INTFLASH_ADDRESS) verify reset" | nc -c localhost 4444
.PHONY: flashx

flash_extflash: $(BUILD_DIR)/$(TARGET)_extflash.bin
	$(FLASH_MULTI) $(BUILD_DIR)/$(TARGET)_extflash.bin $(EXTFLASH_OFFSET)
.PHONY: flash_extflash

flash_test: flash_intflash
	$(FLASHTEST)
.PHONY: flash_test

# Programs both the external and internal flash.
flash: CheckTools CheckDirtySubmodules
	$(V)$(MAKE) flash_intflash
	$(V)$(MAKE) flash_extflash
	$(V)$(RESET_DBGMCU_CMD)
.PHONY: flash

monitor:
	$(V)$(PYTHON3) tools/logpoll.py
.PHONY: monitor

flash-monitor: flash
	$(V)$(MAKE) monitor
.PHONY: flash-monitor

# Alias for flash
flash_all: flash

# Transfers save files from the device to the host machine
flash_saves_backup: $(BUILD_DIR)/$(TARGET).elf
	$(V)./scripts/saves_backup.sh $<
.PHONY: flash_saves_backup

# Transfers save files from the host machine to the device
flash_saves_restore: $(BUILD_DIR)/$(TARGET).elf
	$(V)./scripts/saves_restore.sh $<
.PHONY: flash_saves_restore

# Erases the saveflash area on the device
flash_saves_erase: $(BUILD_DIR)/$(TARGET).elf
	$(V)./scripts/saves_erase.sh $<
.PHONY: flash_saves_erase

size: $(BUILD_DIR)/$(TARGET).elf
	$(V)./scripts/size.sh $<
.PHONY: size

reset_dbgmcu:
	# Reset the DBGMCU configuration register (DBGMCU_CR)
	$(V)$(OPENOCD) -f scripts/interface_$(ADAPTER).cfg -c "init; reset halt; mww 0x5C001004 0x00000000; resume; exit;"
.PHONY: reset_dbgmcu

reset_mcu:
	$(V)$(OPENOCD) -f scripts/interface_$(ADAPTER).cfg -c "init; reset run; exit;" 2> $(BUILD_DIR)/openocd.log
.PHONY: reset_mcu

gdb: $(BUILD_DIR)/$(TARGET).elf
	$(GDB) $< -ex "target extended-remote :3333"
.PHONY: gdb

# Flashes intflash *only* and launches gdb afterwards
gdb_intflash: flash_intflash_nc gdb
.PHONY: gdb_intflash

dump_logs: $(BUILD_DIR)/$(TARGET).elf
	$(V)./scripts/dump_logs.sh
.PHONY: dump_logs

dump_screenshot:
	$(V)./tools/screenshot.py
.PHONY: dump_screenshot

docker_build:
	$(V)docker build -f Dockerfile --tag kbeckmann/retro-go-builder .
.PHONY: docker_build

docker:
	$(V)docker run --rm -it --privileged --user $(shell id -u):$(shell id -g) -v $(PWD):/opt/workdir -v /dev/bus/usb:/dev/bus/usb kbeckmann/retro-go-builder
.PHONY: docker

help:
	@echo "Game and Watch Retro Go"
	@echo ""
	@echo "Configuration variables:"
	@echo "  EXTFLASH_FORCE_SPI  - Forces the use of legacy SPI mode for the external flash driver"
	@echo "  EXTFLASH_SIZE_MB    - Sets the external flash size in megabytes"
	@echo "  EXTFLASH_SIZE       - Sets the external flash size in bytes (has precedence over EXTFLASH_SIZE_MB)"
	@echo "  LARGE_FLASH         - Sets the external flash size to 16MB  (deprecated)"
	@echo "  EXTFLASH_OFFSET     - Places the data at an offset in the external flash (useful for dual boot)"
	@echo "  INTFLASH_BANK       - Sets the internal flash bank. Valid values {1,2} (default=1)."
	@echo "  BIG_BANK            - Use internal flash bank as undocumented 256k.(default=1, set 0 to 128k)."
	@echo "                        It's required patched OPENOCD to work"
	@echo "  COMPRESS            - Configures ROM compression, Valid values {0,lz4,zopfli,lzma} (default=lzma)."
	@echo "  STATE_SAVING        - Set to 0 to disable state saving (default=1)"
	@echo "  RESET_DBGMCU        - Configures if DBGMCU should be reset after flashing."
	@echo "                        Set to 0 to disable power saving (default=1)"
	@echo "  CODEPAGE            - Sets codepage to configures default display language.(default=1252)"
	@echo "                        set 932 as Japanese; 936 as simple Chinese; 950 as traditional Chinese"
	@echo "                        949 as Korean; 12521 as Spanish; 12522 as Portuguese; "
	@echo "  UICODEPAGE          - Sets ui display language.(default=CODEPAGE=1252 as English)"
	@echo "  ROMINFOCODE         - Sets encoding of parse rom name, default = ascii"
	@echo "  ES_ES,PT_PT,FR_FR   "
	@echo "  ZH_CN,ZH_TW,        "
	@echo "  KO_KR,JA_JP         - Set to 1 to include or exclude some other language"
	@echo "  FONT                - Only persist one font and set the font number. "
	@echo "                        Font effect see: Core\\Inc\\retro-go\\fonts\\font_un_xx.h"
	@echo "  COVERFLOW           - Set to 1 include cover art with rom (default=0)"
	@echo "  JPG_QUALITY         - Set convert cover art image jpg quality (default = 90)"
	@echo "  ENABLE_SCREENSHOT   - Set to 1 to enable screenshot support (default disabled if extflash is 1MB)"
	@echo "  GNW_TARGET          - Game & Watch target, Valid values {mario,zelda} (default=mario)"
	@echo "  GAME_GENIE   - Set to 1 to enable game genie support (default=0)"
	@echo ""
	@echo "Current configuration:"
	@echo "  EXTFLASH_FORCE_SPI=$(EXTFLASH_FORCE_SPI)"
	@echo "  EXTFLASH_SIZE_MB=$(EXTFLASH_SIZE_MB)"
	@echo "  EXTFLASH_SIZE=$(EXTFLASH_SIZE)"
	@echo "  LARGE_FLASH=$(LARGE_FLASH)"
	@echo "  EXTFLASH_OFFSET=$(EXTFLASH_OFFSET)"
	@echo "  INTFLASH_BANK=$(INTFLASH_BANK)"
	@echo "  BIG_BANK=$(BIG_BANK)"
	@echo "  COMPRESS=$(COMPRESS)"
	@echo "  STATE_SAVING=$(STATE_SAVING)"
	@echo "  RESET_DBGMCU=$(RESET_DBGMCU)"
	@echo "  ENABLE_SCREENSHOT=$(ENABLE_SCREENSHOT)"
	@echo "  GNW_TARGET=$(GNW_TARGET)"
	@echo "  GAME_GENIE=$(GAME_GENIE)"
	@echo "  GCC_PATH=$(GCC_PATH)"
	@echo "  PREFIX=$(PREFIX)"
	@echo "  CODEPAGE=$(CODEPAGE)"
	@echo "  UICODEPAGE=$(UICODEPAGE)"
	@echo "  COVERFLOW=$(COVERFLOW)"
	@echo "  ROMINFOCODE=$(ROMINFOCODE)"
	@echo "  ES_ES=$(ES_ES)"
	@echo "  PT_PT=$(PT_PT)"
	@echo "  FR_FR=$(FR_FR)"
	@echo "  ZH_CN=$(ZH_CN)"
	@echo "  ZH_TW=$(ZH_TW)"
	@echo "  KO_KR=$(KO_KR)"
	@echo "  JA_JP=$(JA_JP)"
	@echo "  FONT=$(FONT)"
	@echo ""
	@echo "Targets:"
	@echo "  docker            - Runs a docker container using the image created by docker_build"
	@echo "  docker_build      - Builds a docker image"
	@echo "  dump_logs         - Dumps the callstack and logbuf. Starts openocd and gdb under the hood."
	@echo "  dump_screenshot   - Downloads the stored screenshot."
	@echo "  flash             - Programs the internal and external flash"
	@echo "  flash_all         - Alias for 'flash' (deprecated)"
	@echo "  flash_extflash    - Only programs the external flash"
	@echo "  flash_intflash    - Only programs the internal flash"
	@echo "  flash_intflash_nc - Only programs the internal flash and uses an existing openocd server"
	@echo "  flash_test        - Runs a flash test. Will overwrite data on the external flash!"
	@echo "  gdb               - Starts gdb and attaches to openocd"
	@echo "  gdb_intflash      - Runs flash_intflash_nc, then starts gdb and attaches to openocd"
	@echo "  openocd           - Starts openocd with appropriate config"
	@echo "  reset_dbgmcu      - Resets the unit and turns off DBGMCU (lowers battery drain)"
	@echo "  reset_mcu         - Resets the unit"
	@echo "  romdef            - Dumps all rom info to roms.json in roms directory to custom display name and"
	@echo "                      publish property under edit that file before make flash "
	@echo "  size              - Prints size information for all sections"
	@echo ""
.PHONY: help

#######################################
# Define rom's display name and publish property
#######################################
romdef:
	$(V)$(ECHO) [ PYTHON3 ] $(notdir $<)
	$(V)$(PYTHON3) parse_romdef.py
	$(V)$(ECHO) [ RM ] $(BUILD_DIR)/roms.a
	$(V)rm -rf $(BUILD_DIR)/roms.a
	$(V)$(ECHO) [ RM ] $(BUILD_DIR)/core/rom_manager.*
	$(V)rm -rf $(BUILD_DIR)/core/rom_manager.*
.PHONY: romdef

#######################################
# download SDK files
#######################################
$(SDK_DIR)/%:
	$(V)$(ECHO) [ WGET ] $(notdir $@)
	$(V)wget -q $(SDK_URL)/$(SDK_VERSION)/$@ -P $(dir $@)

.PHONY: download_sdk
download_sdk: $(SDK_HEADERS) $(SDK_C_SOURCES) $(SDK_ASM_SOURCES)

#######################################
# clean up
#######################################
clean:
	$(V)$(ECHO) [ RM ] $(BUILD_DIR)
	$(V)-rm -fR $(BUILD_DIR)

distclean: clean
	$(V)$(ECHO) [ RM ] $(SDK_DIR)
	$(V)rm -rf $(SDK_DIR)

#######################################
# dependencies
#######################################
-include $(wildcard $(BUILD_DIR)/*.d)

# *** EOF ***<|MERGE_RESOLUTION|>--- conflicted
+++ resolved
@@ -61,20 +61,10 @@
 	SAVE_PARAM := --no-save
 endif
 
-<<<<<<< HEAD
 # Screenshot support allocates 150kB of external flash. Disabled by default.
 ENABLE_SCREENSHOT ?= 0
-=======
 # Set to 1 to add game genie support
 GAME_GENIE ?= 0
-
-# Screenshot support allocates 150kB of external flash. Disabled by default for 1MB flash.
-ifeq ($(EXTFLASH_SIZE), 1048576)
-	ENABLE_SCREENSHOT ?= 0
-else
-	ENABLE_SCREENSHOT ?= 1
-endif
->>>>>>> 56b5002a
 
 # Compress supported ROMs by default. Set to 0 to disable.
 COMPRESS ?= lzma
