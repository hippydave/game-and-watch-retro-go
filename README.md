--- conflicted
+++ resolved
@@ -12,18 +12,6 @@
 - Sega Master System (sms)
 - Sega SG-1000 (sg)
 
-<<<<<<< HEAD
-## NewUI Branch
-
-<img src="assets/gwui.jpg" width="800"/>
-
-
-### Prerequisites
-
- - Need same name as rom's bitmap file, bmp file must 128x96 pixels and 16bit(RGB565) and save file format flip row order 
- - Bmp image file must RGB565 (Photoshop -> save as -> BMP file (sel:win+16bit, checked 'flip row order' option) -> Advance mode -> R5 G6 B5)
-
-=======
 ## Controls
 
 Buttons are mapped as you would expect for each emulator. `GAME` is mapped to `START`,
@@ -45,7 +33,17 @@
 - `PAUSE/SET` + `B` = Load state.
 - `PAUSE/SET` + `A` = Save state.
 - `PAUSE/SET` + `POWER` = Poweroff WITHOUT save-stating.
->>>>>>> 15413935
+
+## NewUI Branch
+
+<img src="assets/gwui.jpg" width="800"/>
+
+
+### Prerequisites
+
+ - Need same name as rom's bitmap file, bmp file must 128x96 pixels and 16bit(RGB565) and save file format flip row order 
+ - Bmp image file must RGB565 (Photoshop -> save as -> BMP file (sel:win+16bit, checked 'flip row order' option) -> Advance mode -> R5 G6 B5)
+
 
 ## How to report issues
 
