--- conflicted
+++ resolved
@@ -476,7 +476,6 @@
     }
 }
 
-<<<<<<< HEAD
 #define ODROID_APPID_LAUNCHER 0
 
 void app_check_data_loop()
@@ -547,11 +546,6 @@
 {
 
     odroid_system_init(ODROID_APPID_LAUNCHER, 32000);
-=======
-void app_main(void)
-{
-    odroid_system_init(APPID_LAUNCHER, 32000);
->>>>>>> 86cd1839
     // odroid_display_clear(0);
 
     //check data;
