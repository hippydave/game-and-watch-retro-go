--- conflicted
+++ resolved
@@ -650,16 +650,10 @@
     {
         if (l_top == (retro_logo_image *)headers[i])
             l_bot = (retro_logo_image *)logos[i];
-<<<<<<< HEAD
-        odroid_overlay_draw_fill_rect(0, 0, 320, 240, curr_colors->bg_c);
-        odroid_overlay_draw_logo((320 - ((retro_logo_image *)(headers[i]))->width) / 2, 90, (retro_logo_image *)(headers[i]), curr_colors->sel_c);
-        odroid_overlay_draw_logo((320 - ((retro_logo_image *)(logos[i]))->width) / 2, 160 + (40 - ((retro_logo_image *)(logos[i]))->height) / 2, (retro_logo_image *)(logos[i]), curr_colors->dis_c);
-=======
         }
         odroid_overlay_draw_fill_rect(0, 0, ODROID_SCREEN_WIDTH, ODROID_SCREEN_HEIGHT, curr_colors->bg_c);
         odroid_overlay_draw_logo((ODROID_SCREEN_WIDTH - ((retro_logo_image *)(headers[i]))->width) / 2, 90, (retro_logo_image *)(headers[i]), curr_colors->sel_c);
         odroid_overlay_draw_logo((ODROID_SCREEN_WIDTH - ((retro_logo_image *)(logos[i]))->width) / 2, 160 + (40 - ((retro_logo_image *)(logos[i]))->height) / 2, (retro_logo_image *)(logos[i]), curr_colors->dis_c);
->>>>>>> 4f1aa17e
         lcd_sync();
         lcd_swap();
         for (int j = 0; j < 5; j++)
