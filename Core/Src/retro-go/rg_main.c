#include <odroid_system.h>
#include <stdarg.h>
#include <stdio.h>
#include <stdint.h>
#include <stdlib.h>
#include <string.h>
#include <unistd.h>

#include "rg_emulators.h"
#include "rg_favorites.h"
#include "gui.h"
#include "githash.h"
#include "main.h"
#include "gw_buttons.h"
#include "gw_flash.h"
#include "rg_rtc.h"

#if 0
#define KEY_SELECTED_TAB  "SelectedTab"
#define KEY_GUI_THEME     "ColorTheme"
#define KEY_SHOW_EMPTY    "ShowEmptyTabs"
#define KEY_SHOW_COVER    "ShowGameCover"

static bool font_size_cb(odroid_dialog_choice_t *option, odroid_dialog_event_t event, uint32_t repeat)
{
    int font_size = odroid_overlay_get_font_size();
    if (event == ODROID_DIALOG_PREV && font_size > 8) {
        odroid_overlay_set_font_size(font_size -= 4);
        gui_redraw();
    }
    if (event == ODROID_DIALOG_NEXT && font_size < 16) {
        odroid_overlay_set_font_size(font_size += 4);
        gui_redraw();
    }
    sprintf(option->value, "%d", font_size);
    if (font_size ==  8) strcpy(option->value, "Small ");
    if (font_size == 12) strcpy(option->value, "Medium");
    if (font_size == 16) strcpy(option->value, "Large ");
    return event == ODROID_DIALOG_ENTER;
}

static bool show_empty_cb(odroid_dialog_choice_t *option, odroid_dialog_event_t event, uint32_t repeat)
{
    if (event == ODROID_DIALOG_PREV || event == ODROID_DIALOG_NEXT) {
        gui.show_empty = !gui.show_empty;
        odroid_settings_int32_set(KEY_SHOW_EMPTY, gui.show_empty);
    }
    strcpy(option->value, gui.show_empty ? "Yes" : "No");
    return event == ODROID_DIALOG_ENTER;
}

static bool startup_app_cb(odroid_dialog_choice_t *option, odroid_dialog_event_t event, uint32_t repeat)
{
    int startup_app = odroid_settings_StartupApp_get();
    if (event == ODROID_DIALOG_PREV || event == ODROID_DIALOG_NEXT) {
        startup_app = startup_app ? 0 : 1;
        odroid_settings_StartupApp_set(startup_app);
    }
    strcpy(option->value, startup_app == 0 ? "Launcher" : "LastUsed");
    return event == ODROID_DIALOG_ENTER;
}

static bool show_cover_cb(odroid_dialog_choice_t *option, odroid_dialog_event_t event, uint32_t repeat)
{
    if (event == ODROID_DIALOG_PREV) {
        if (--gui.show_cover < 0) gui.show_cover = 2;
        odroid_settings_int32_set(KEY_SHOW_COVER, gui.show_cover);
    }
    if (event == ODROID_DIALOG_NEXT) {
        if (++gui.show_cover > 2) gui.show_cover = 0;
        odroid_settings_int32_set(KEY_SHOW_COVER, gui.show_cover);
    }
    if (gui.show_cover == 0) strcpy(option->value, "No");
    if (gui.show_cover == 1) strcpy(option->value, "Slow");
    if (gui.show_cover == 2) strcpy(option->value, "Fast");
    return event == ODROID_DIALOG_ENTER;
}

static bool color_shift_cb(odroid_dialog_choice_t *option, odroid_dialog_event_t event, uint32_t repeat)
{
    int max = gui_themes_count - 1;
    if (event == ODROID_DIALOG_PREV) {
        if (--gui.theme < 0) gui.theme = max;
        odroid_settings_int32_set(KEY_GUI_THEME, gui.theme);
        gui_redraw();
    }
    if (event == ODROID_DIALOG_NEXT) {
        if (++gui.theme > max) gui.theme = 0;
        odroid_settings_int32_set(KEY_GUI_THEME, gui.theme);
        gui_redraw();
    }
    sprintf(option->value, "%d/%d", gui.theme + 1, max + 1);
    return event == ODROID_DIALOG_ENTER;
}

#endif

static bool main_menu_timeout_cb(odroid_dialog_choice_t *option, odroid_dialog_event_t event, uint32_t repeat)
{
    uint16_t timeout = odroid_settings_MainMenuTimeoutS_get();
    int step = 1;
    const int threshold = 10;
    const int fast_step = 10;

    if (repeat > threshold) {
        step = fast_step;
    }

    if (event == ODROID_DIALOG_PREV) {
        if (timeout - step < 10) {
            // Lower than 10 seconds doesn't make sense. set to 0 = disabled
            odroid_settings_MainMenuTimeoutS_set(0);
            return false;
        }

        odroid_settings_MainMenuTimeoutS_set(timeout - step);
        gui_redraw();
    }
    if (event == ODROID_DIALOG_NEXT) {
        if (timeout == 0) {
            odroid_settings_MainMenuTimeoutS_set(10);
            gui_redraw();
            return false;
        }
        else if (timeout == 0xffff) {
            return false;
        }
        
        if (timeout > (0xffff - step)) {
            step = 0xffff - timeout;
        }

        odroid_settings_MainMenuTimeoutS_set(timeout + step);
        gui_redraw();
    }
    sprintf(option->value, "%d s", odroid_settings_MainMenuTimeoutS_get());
    return event == ODROID_DIALOG_ENTER;
}

static inline bool tab_enabled(tab_t *tab)
{
    int disabled_tabs = 0;

    if (gui.show_empty)
        return true;

    // If all tabs are disabled then we always return true, otherwise it's an endless loop
    for (int i = 0; i < gui.tabcount; ++i)
        if (gui.tabs[i]->initialized && gui.tabs[i]->is_empty)
            disabled_tabs++;

    return (disabled_tabs == gui.tabcount) || (tab->initialized && !tab->is_empty);
}

void retro_loop()
{
    tab_t *tab = gui_get_current_tab();
    int last_key = -1;
    int repeat = 0;
    int selected_tab_last = -1;
    uint32_t idle_s;



    // Read the initial state as to not trigger on button held down during boot
    odroid_input_read_gamepad(&gui.joystick);

    for (int i = 0; i < ODROID_INPUT_MAX; i++) {
        if (gui.joystick.values[i]) last_key = i;
    }

    gui.selected      = odroid_settings_MainMenuSelectedTab_get();
    // gui.theme      = odroid_settings_int32_get(KEY_GUI_THEME, 0);
    // gui.show_empty = odroid_settings_int32_get(KEY_SHOW_EMPTY, 1);
    // gui.show_cover = odroid_settings_int32_get(KEY_SHOW_COVER, 1);

    while (true)
    {
        wdog_refresh();

        if (gui.idle_start == 0) {
            gui.idle_start = uptime_get();
        }

        idle_s = uptime_get() - gui.idle_start;

        if (gui.selected != selected_tab_last)
        {
            int direction = (gui.selected - selected_tab_last) < 0 ? -1 : 1;

            tab = gui_set_current_tab(gui.selected);
            if (!tab->initialized)
            {
                gui_redraw();
                gui_init_tab(tab);
                if (tab_enabled(tab))
                {
                    gui_draw_status(tab);
                    gui_draw_list(tab);
                }
            }
            else if (tab_enabled(tab))
            {
                gui_redraw();
            }

            if (!tab_enabled(tab))
            {
                gui.selected += direction;
                continue;
            }

            selected_tab_last = gui.selected;
        }

        odroid_input_read_gamepad(&gui.joystick);

        if (idle_s > 0 && gui.joystick.bitmask == 0)
        {
            gui_event(TAB_IDLE, tab);

            if (idle_s % 10 == 0)
                gui_draw_status(tab);
        }

        if ((last_key < 0) || ((repeat >= 30) && (repeat % 5 == 0))) {
            for (int i = 0; i < ODROID_INPUT_MAX; i++)
                if (gui.joystick.values[i]) last_key = i;

            if (last_key == ODROID_INPUT_START) {
                odroid_dialog_choice_t choices[] = {
                    {0, "Ver.", GIT_HASH, 1, NULL},
                    {0, "By", "ducalex", 1, NULL},
                    {0, "", "kbeckmann", 1, NULL},
                    {0, "", "stacksmashing", 1, NULL},
                    {0, "UI Mod", "orzeus", -1, NULL},
                    {0, "---", "", -1, NULL},
                    {2, "Debug menu", "", 1, NULL},
                    {1, "Reset settings", "", 1, NULL},
                    {0, "Close", "", 1, NULL},
                    ODROID_DIALOG_CHOICE_LAST
                };

                int sel = odroid_overlay_dialog("Retro-Go", choices, -1);
                if (sel == 1) {
                    // Reset settings
                    if (odroid_overlay_confirm("Reset all settings?", false) == 1) {
                        odroid_settings_reset();
                        odroid_system_switch_app(0); // reset
                    }
                } else if (sel == 2) {
                    // Debug menu
                    uint8_t jedec_id[3];
                    char jedec_id_str[16];
                    uint8_t status;
                    char status_str[8];
                    uint8_t config;
                    char config_str[8];
                    char erase_size_str[32];
                    char dbgmcu_id_str[16];
                    char dbgmcu_cr_str[16];

                    // Read jedec id and status register from the external flash
                    OSPI_DisableMemoryMappedMode();
                    OSPI_ReadJedecId(&jedec_id[0]);
                    OSPI_ReadSR(&status);
                    OSPI_ReadCR(&config);
                    OSPI_EnableMemoryMappedMode();

                    snprintf(jedec_id_str, sizeof(jedec_id_str), "%02X %02X %02X", jedec_id[0], jedec_id[1], jedec_id[2]);
                    snprintf(status_str, sizeof(status_str), "0x%02X", status);
                    snprintf(config_str, sizeof(config_str), "0x%02X", config);
                    snprintf(erase_size_str, sizeof(erase_size_str), "%ld kB", OSPI_GetSmallestEraseSize() / 1024);
                    snprintf(dbgmcu_id_str, sizeof(dbgmcu_id_str), "0x%08lX", DBGMCU->IDCODE);
                    snprintf(dbgmcu_cr_str, sizeof(dbgmcu_cr_str), "0x%08lX", DBGMCU->CR);

                    odroid_dialog_choice_t debuginfo[] = {
                        {0, "Flash JEDEC ID", (char *) jedec_id_str, 1, NULL},
                        {0, "Flash Name", (char*) OSPI_GetFlashName(), 1, NULL},
                        {0, "Flash SR", (char *) status_str, 1, NULL},
                        {0, "Flash CR", (char *) config_str, 1, NULL},
                        {0, "Smallest erase", erase_size_str, 1, NULL},
<<<<<<< HEAD
                        {0, "---", "", 1, NULL},
=======
                        {0, "------------------", "", 1, NULL},
                        {0, "DBGMCU IDCODE", dbgmcu_id_str, 1, NULL},
                        {1, "Enable DBGMCU CK", dbgmcu_cr_str, 1, NULL},
                        {2, "Disable DBGMCU CK", "", 1, NULL},
>>>>>>> 0deed06b
                        {0, "Close", "", 1, NULL},
                        ODROID_DIALOG_CHOICE_LAST
                    };

                    int sel = odroid_overlay_dialog("Debug", debuginfo, -1);
                    switch (sel) {
                    case 1:
                        // Enable debug clocks explicitly
                        SET_BIT(DBGMCU->CR,
                            DBGMCU_CR_DBG_SLEEPCD |
                            DBGMCU_CR_DBG_STOPCD |
                            DBGMCU_CR_DBG_STANDBYCD |
                            DBGMCU_CR_DBG_TRACECKEN |
                            DBGMCU_CR_DBG_CKCDEN |
                            DBGMCU_CR_DBG_CKSRDEN
                        );
                    case 2:
                        // Disable debug clocks explicitly
                        CLEAR_BIT(DBGMCU->CR,
                            DBGMCU_CR_DBG_SLEEPCD |
                            DBGMCU_CR_DBG_STOPCD |
                            DBGMCU_CR_DBG_STANDBYCD |
                            DBGMCU_CR_DBG_TRACECKEN |
                            DBGMCU_CR_DBG_CKCDEN |
                            DBGMCU_CR_DBG_CKSRDEN
                        );
                        break;
                    default:
                        break;
                    }
                }

                gui_redraw();
            }
            else if (last_key == ODROID_INPUT_VOLUME) {
                char timeout_value[32];
                odroid_dialog_choice_t choices[] = {
                    {0, "---", "", -1, NULL},
                    {0, "Idle power off", timeout_value, 1, &main_menu_timeout_cb},
                    // {0, "Color theme", "1/10", 1, &color_shift_cb},
                    // {0, "Font size", "Small", 1, &font_size_cb},
                    // {0, "Show cover", "Yes", 1, &show_cover_cb},
                    // {0, "Show empty", "Yes", 1, &show_empty_cb},
                    // {0, "---", "", -1, NULL},
                    // {0, "Startup app", "Last", 1, &startup_app_cb},
                    ODROID_DIALOG_CHOICE_LAST
                };
                odroid_overlay_settings_menu(choices);
                gui_redraw();
            }
<<<<<<< HEAD
            else if (last_key == ODROID_INPUT_LEFT) {
=======
            // TIME menu
            else if (last_key == ODROID_INPUT_SELECT) {
                
                char time_str[14];
                char date_str[24];

                odroid_dialog_choice_t rtcinfo[] = {
                    {0, "Time", time_str, 1, &time_display_cb},
                    {1, "Date", date_str, 1, &date_display_cb},
                    ODROID_DIALOG_CHOICE_LAST
                };
                int sel = odroid_overlay_dialog("TIME", rtcinfo, 0);

                if (sel == 0) {
                    static char hour_value[8];
                    static char minute_value[8];
                    static char second_value[8];

                    // Time setup
                    odroid_dialog_choice_t timeoptions[32] = {
                        {0, "Hour", hour_value, 1, &hour_update_cb},
                        {1, "Minute", minute_value, 1, &minute_update_cb},
                        {2, "Second", second_value, 1, &second_update_cb},
                        ODROID_DIALOG_CHOICE_LAST
                    };
                    sel = odroid_overlay_dialog("Time setup", timeoptions, 0);
                }
                else if (sel == 1) {

                    static char day_value[8];
                    static char month_value[8];
                    static char year_value[8];
                    static char weekday_value[8];

                    // Date setup
                    odroid_dialog_choice_t dateoptions[32] = {
                        {0, "Day", day_value, 1, &day_update_cb},
                        {1, "Month", month_value, 1, &month_update_cb},
                        {2, "Year", year_value, 1, &year_update_cb},
                        {3, "Weekday", weekday_value, 1, &weekday_update_cb},
                        ODROID_DIALOG_CHOICE_LAST
                    };
                    sel = odroid_overlay_dialog("Date setup", dateoptions, 0);
                }

                (void) sel;
                gui_redraw();
            }
            else if (last_key == ODROID_INPUT_UP) {
>>>>>>> 0deed06b
                gui_scroll_list(tab, LINE_UP);
                repeat++;
            }
            else if (last_key == ODROID_INPUT_RIGHT) {
                gui_scroll_list(tab, LINE_DOWN);
                repeat++;
            }
            else if (last_key == ODROID_INPUT_UP) {
                gui.selected--;
                if(gui.selected < 0) {
                    gui.selected = gui.tabcount - 1;
                }
                repeat++;
            }
            else if (last_key == ODROID_INPUT_DOWN) {
                gui.selected++;
                if(gui.selected >= gui.tabcount) {
                    gui.selected = 0;
                }
                repeat++;
            }
            else if (last_key == ODROID_INPUT_A) {
                gui_event(KEY_PRESS_A, tab);
            }
            else if (last_key == ODROID_INPUT_B) {
                gui_event(KEY_PRESS_B, tab);
            }
            else if (last_key == ODROID_INPUT_POWER) {
                odroid_system_sleep();
            }
        }
        if (repeat > 0)
            repeat++;
        if (last_key >= 0) {
            if (!gui.joystick.values[last_key]) {
                last_key = -1;
                repeat = 0;
            }
            gui.idle_start = uptime_get();
        }

        idle_s = uptime_get() - gui.idle_start;
        if (odroid_settings_MainMenuTimeoutS_get() != 0 &&
            (idle_s > odroid_settings_MainMenuTimeoutS_get())) {
          printf("Idle timeout expired\n");
          odroid_system_sleep();
        }

        gui_redraw();
        HAL_Delay(20);
    }
}

#define ODROID_APPID_LAUNCHER 0

void app_main(void)
{
    odroid_system_init(ODROID_APPID_LAUNCHER, 32000);
    // odroid_display_clear(0);

    emulators_init();
    // favorites_init();

    // Start the previously running emulator directly if it's a valid pointer.
    // If the user holds down any key more than the power button,
    // start the retro-go gui as a fallback.
    retro_emulator_file_t *file = odroid_settings_StartupFile_get();
    if (emulator_is_file_valid(file) && ((GW_GetBootButtons() & ~B_POWER) == 0)) {
        emulator_start(file, true, true);
    } else {
        retro_loop();
    }
}<|MERGE_RESOLUTION|>--- conflicted
+++ resolved
@@ -280,14 +280,10 @@
                         {0, "Flash SR", (char *) status_str, 1, NULL},
                         {0, "Flash CR", (char *) config_str, 1, NULL},
                         {0, "Smallest erase", erase_size_str, 1, NULL},
-<<<<<<< HEAD
                         {0, "---", "", 1, NULL},
-=======
-                        {0, "------------------", "", 1, NULL},
                         {0, "DBGMCU IDCODE", dbgmcu_id_str, 1, NULL},
                         {1, "Enable DBGMCU CK", dbgmcu_cr_str, 1, NULL},
                         {2, "Disable DBGMCU CK", "", 1, NULL},
->>>>>>> 0deed06b
                         {0, "Close", "", 1, NULL},
                         ODROID_DIALOG_CHOICE_LAST
                     };
@@ -338,9 +334,6 @@
                 odroid_overlay_settings_menu(choices);
                 gui_redraw();
             }
-<<<<<<< HEAD
-            else if (last_key == ODROID_INPUT_LEFT) {
-=======
             // TIME menu
             else if (last_key == ODROID_INPUT_SELECT) {
                 
@@ -390,7 +383,6 @@
                 gui_redraw();
             }
             else if (last_key == ODROID_INPUT_UP) {
->>>>>>> 0deed06b
                 gui_scroll_list(tab, LINE_UP);
                 repeat++;
             }
