--- conflicted
+++ resolved
@@ -1,1552 +1,1193 @@
-<<<<<<< HEAD
-#include <odroid_system.h>
-#include <stdio.h>
-#include <string.h>
-#include <stdlib.h>
-#include <unistd.h>
-#include <assert.h>
-
-#include "lupng.h"
-#include "gui.h"
-#include "gw_lcd.h"
-#include "rg_i18n.h"
-#include "bitmaps.h"
-#include "main.h"
-
-#if !defined(COVERFLOW)
-#define COVERFLOW 0
-#endif /* COVERFLOW */
-
-
-#if !defined(GNW_TARGET_ZELDA)
-#define GNW_TARGET_ZELDA 0
-#endif /* GNW_TARGET_ZELDA */
-
-#define IMAGE_LOGO_WIDTH (47)
-#define IMAGE_LOGO_HEIGHT (51)
-#define IMAGE_BANNER_WIDTH (ODROID_SCREEN_WIDTH)
-#define IMAGE_BANNER_HEIGHT (32)
-#define STATUS_HEIGHT (33)
-#define HEADER_HEIGHT (47)
-
-#define CRC_WIDTH (104)
-#define CRC_X_OFFSET (ODROID_SCREEN_WIDTH - CRC_WIDTH)
-#define CRC_Y_OFFSET (STATUS_HEIGHT)
-
-#define LIST_WIDTH (ODROID_SCREEN_WIDTH)
-#define LIST_HEIGHT (ODROID_SCREEN_HEIGHT - STATUS_HEIGHT - HEADER_HEIGHT)
-#define LIST_LINE_HEIGHT (odroid_overlay_get_font_size() + 2)
-#define LIST_LINE_COUNT (LIST_HEIGHT / LIST_LINE_HEIGHT)
-#define LIST_X_OFFSET (0)
-#define LIST_Y_OFFSET (STATUS_HEIGHT)
-
-#define COVER_MAX_HEIGHT (100)
-#define COVER_MAX_WIDTH (186)
-
-#ifdef COVERFLOW
-/* instances for JPEG decoder */
-#include "hw_jpeg_decoder.h"
-
-// reuse existing buffer from gw_lcd.h
-#define JPEG_BUFFER_SIZE ((uint32_t)sizeof(emulator_framebuffer) - 4)
-
-#define NOCOVER_HEIGHT ((uint32_t)(68))
-#define NOCOVER_WIDTH ((uint32_t)(68))
-#define COVER_420_SIZE ((uint32_t)(COVER_MAX_HEIGHT * COVER_MAX_WIDTH * 3 / 2))
-#define COVER_16BITS_SIZE ((uint32_t)(COVER_MAX_HEIGHT * COVER_MAX_WIDTH * 2))
-
-static uint8_t *pJPEG_Buffer = NULL;
-static uint16_t *pCover_Buffer = NULL;
-static uint32_t current_cover_width = NOCOVER_WIDTH;
-static uint32_t current_cover_height = NOCOVER_HEIGHT;
-const static uint32_t COVER_BORDER = 6;
-
-const uint8_t cover_light[5] = {60, 120, 255, 120, 60};
-const uint8_t cover_light3[3] = {255, 120, 60};
-#endif
-
-
-#if GNW_TARGET_ZELDA != 0
-//zelda version change mario red to zelda green
-#define _2CC(C) (((C >> 0) & 0xF800) | ((C >> 13) & 0x7E0) | ((C >> 3) & 0x1F))
-#else
-#define _2CC(C) (((C >> 8) & 0xF800) | ((C >> 5) & 0x7E0) | ((C >> 3) & 0x1F))
-#endif
-
-#define _2C_(C) (((C >> 8) & 0xF800) | ((C >> 5) & 0x7E0) | ((C >> 3) & 0x1F))
-
-const colors_t gui_colors[] = {
-    //Main Theme color
-    {_2C_(0x000000), _2CC(0x600000), _2C_(0xD08828), _2C_(0x584010)},
-    {_2C_(0x000000), _2CC(0x900000), _2C_(0xD08828), _2C_(0x584010)},
-    {_2C_(0x000000), _2CC(0x300000), _2C_(0xD08828), _2C_(0x584010)},
-    {_2C_(0x000000), _2CC(0x600000), _2C_(0xFFD700), _2C_(0x604008)},
-    {_2C_(0x000000), _2CC(0x900000), _2C_(0xFFD700), _2C_(0x604008)},
-    {_2C_(0x000000), _2CC(0x300000), _2C_(0xFFD700), _2C_(0x604008)},
-
-    {_2CC(0x100000), _2CC(0x600000), _2C_(0xD08828), _2C_(0x584010)},
-    {_2CC(0x100000), _2CC(0x900000), _2C_(0xD08828), _2C_(0x584010)},
-    {_2CC(0x100000), _2CC(0x600000), _2C_(0xFFD700), _2C_(0x604008)},
-    {_2CC(0x100000), _2CC(0x900000), _2C_(0xFFD700), _2C_(0x604008)},
-    //give mario green or give zelda red theme
-    {_2C_(0x000000), _2CC(0x006000), _2C_(0xD08828), _2C_(0x584010)},
-    {_2C_(0x000000), _2CC(0x006000), _2C_(0xFFD700), _2C_(0x604008)},
-    //othere themes
-    {_2C_(0x32435F), _2C_(0x865F48), _2C_(0xE1DCD9), _2C_(0x8F8681)},
-    {_2C_(0x2F1812), _2C_(0x40686A), _2C_(0xB78338), _2C_(0x915C4C)},
-    {_2C_(0x002C2F), _2C_(0x023459), _2C_(0xB2A59F), _2C_(0x1E646E)},
-    {_2C_(0x5D353E), _2C_(0x804838), _2C_(0xB2D6CE), _2C_(0x024B40)},
-    {_2C_(0x171516), _2C_(0x2B3C1A), _2C_(0xFFE083), _2C_(0xE99A24)},
-    {_2C_(0x3C1832), _2C_(0x92617E), _2C_(0xCC5B3B), _2C_(0x982827)},
-    {_2C_(0x2E1E11), _2C_(0x655C57), _2C_(0xFEF0BF), _2C_(0xF3B749)},
-    {_2C_(0x2C413C), _2C_(0x61271C), _2C_(0xE5D1AC), _2C_(0xEF6E2C)},
-    {_2C_(0x252839), _2C_(0x9AB878), _2C_(0xF2DE99), _2C_(0xE98D24)},
-    {_2C_(0x702020), _2C_(0x867182), _2C_(0xF2D3C1), _2C_(0xD36D3D)},
-    {_2C_(0x32435F), _2C_(0x80341F), _2C_(0xE8C7B6), _2C_(0xEB9772)},
-    {_2C_(0x704020), _2CC(0x801008), _2C_(0xACB320), _2C_(0x786C10)},
-    {_2C_(0x525E76), _2C_(0x85683D), _2C_(0xDFE4DE), _2C_(0x126F80)},
-    {_2C_(0x603010), _2C_(0x6D8DB6), _2C_(0xFFCC71), _2C_(0x9EA2AB)},
-
-};
-
-colors_t *curr_colors = (colors_t *)(&gui_colors[0]);
-
-int gui_colors_count = 26;
-
-static char str_buffer[128];
-
-retro_gui_t gui;
-
-void gui_event(gui_event_t event, tab_t *tab)
-{
-    if (tab->event_handler)
-        (*tab->event_handler)(event, tab);
-}
-
-tab_t *gui_add_tab(const char *name, const void *logo, const void *header, void *arg, void *event_handler)
-{
-    tab_t *tab = rg_calloc(1, sizeof(tab_t));
-
-    sprintf(tab->name, "%s", name);
-    sprintf(tab->status, "Loading...");
-
-    tab->event_handler = event_handler;
-    tab->img_header = header;
-    tab->img_logo = logo ?: (void *)tab;
-    tab->initialized = false;
-    tab->is_empty = false;
-    tab->arg = arg;
-
-    gui.tabs[gui.tabcount++] = tab;
-
-    printf("gui_add_tab: Tab '%s' added at index %d\n", tab->name, gui.tabcount - 1);
-
-    return tab;
-}
-
-void gui_init_tab(tab_t *tab)
-{
-    if (tab->initialized)
-        return;
-
-    tab->initialized = true;
-    // tab->status[0] = 0;
-
-    /* setup JPEG decoder instance with 32bits aligned address */
-    // reuse emulator buffer for JPEG decoder & DMA2 buffering
-    // Direct access to DTCM is not allowed for DMA2D :(
-    pJPEG_Buffer = (uint8_t *)((uint32_t)&emulator_framebuffer + 4 - ((uint32_t)&emulator_framebuffer) % 4);
-    pCover_Buffer = (uint16_t *)(pJPEG_Buffer + COVER_420_SIZE + 4 - COVER_420_SIZE % 4);
-    assert(JPEG_DecodeToBufferInit((uint32_t)pJPEG_Buffer, JPEG_BUFFER_SIZE) == 0);
-    assert((COVER_420_SIZE + COVER_16BITS_SIZE + 12) <= sizeof(emulator_framebuffer));
-    //printf("JPEG init done\n");
-    /* -------------------------- */
-
-    sprintf(str_buffer, "Sel.%.11s", tab->name);
-    // tab->listbox.cursor = odroid_settings_int32_get(str_buffer, 0);
-    tab_t *selected_tab = gui_get_tab(odroid_settings_MainMenuSelectedTab_get());
-    if (tab->name == selected_tab->name)
-    {
-        tab->listbox.cursor = odroid_settings_MainMenuCursor_get();
-    }
-
-    gui_event(TAB_INIT, tab);
-
-    tab->listbox.cursor = MIN(tab->listbox.cursor, tab->listbox.length - 1);
-    tab->listbox.cursor = MAX(tab->listbox.cursor, 0);
-}
-
-tab_t *gui_get_tab(int index)
-{
-    return (index >= 0 && index < gui.tabcount) ? gui.tabs[index] : NULL;
-}
-
-tab_t *gui_get_current_tab()
-{
-    return gui_get_tab(gui.selected);
-}
-
-tab_t *gui_set_current_tab(int index)
-{
-    index %= gui.tabcount;
-
-    if (index < 0)
-        index += gui.tabcount;
-
-    gui.selected = index;
-
-    return gui_get_tab(gui.selected);
-}
-
-void gui_save_current_tab()
-{
-    tab_t *tab = gui_get_current_tab();
-
-    odroid_settings_MainMenuCursor_set(tab->listbox.cursor);
-    odroid_settings_MainMenuSelectedTab_set(gui.selected);
-    odroid_settings_commit();
-}
-
-listbox_item_t *gui_get_selected_item(tab_t *tab)
-{
-    listbox_t *list = &tab->listbox;
-
-    if (list->cursor >= 0 && list->cursor < list->length)
-        return &list->items[list->cursor];
-
-    return NULL;
-}
-
-static int list_comparator(const void *p, const void *q)
-{
-    return strcasecmp(((listbox_item_t *)p)->text, ((listbox_item_t *)q)->text);
-}
-
-void gui_sort_list(tab_t *tab, int sort_mode)
-{
-    if (tab->listbox.length == 0)
-        return;
-
-    qsort((void *)tab->listbox.items, tab->listbox.length, sizeof(listbox_item_t), list_comparator);
-}
-
-void gui_resize_list(tab_t *tab, int new_size)
-{
-    int cur_size = tab->listbox.length;
-
-    if (new_size == cur_size)
-        return;
-
-    if (new_size == 0)
-    {
-        rg_free(tab->listbox.items);
-        tab->listbox.items = NULL;
-    }
-    else
-    {
-        tab->listbox.items = rg_realloc(tab->listbox.items, new_size * sizeof(listbox_item_t));
-        for (int i = cur_size; i < new_size; i++)
-            memset(&tab->listbox.items[i], 0, sizeof(listbox_item_t));
-    }
-
-    tab->listbox.length = new_size;
-    tab->listbox.cursor = MIN(tab->listbox.cursor, tab->listbox.length - 1);
-    tab->listbox.cursor = MAX(tab->listbox.cursor, 0);
-
-    printf("gui_resize_list: Resized list '%s' from %d to %d items\n", tab->name, cur_size, new_size);
-}
-
-void gui_scroll_list(tab_t *tab, scroll_mode_t mode)
-{
-    listbox_t *list = &tab->listbox;
-
-    if (list->length == 0 || list->cursor > list->length)
-    {
-        return;
-    }
-
-    int cur_cursor = list->cursor;
-    int old_cursor = list->cursor;
-
-    if (mode == LINE_UP)
-    {
-        cur_cursor--;
-    }
-    else if (mode == LINE_DOWN)
-    {
-        cur_cursor++;
-    }
-    else if (mode == PAGE_UP)
-    {
-        char st = ((char *)list->items[cur_cursor].text)[0];
-        int max = LIST_LINE_COUNT - 2;
-        while (--cur_cursor > 0 && max-- > 0)
-        {
-            if (st != ((char *)list->items[cur_cursor].text)[0])
-                break;
-        }
-    }
-    else if (mode == PAGE_DOWN)
-    {
-        char st = ((char *)list->items[cur_cursor].text)[0];
-        int max = LIST_LINE_COUNT - 2;
-        while (++cur_cursor < list->length - 1 && max-- > 0)
-        {
-            if (st != ((char *)list->items[cur_cursor].text)[0])
-                break;
-        }
-    }
-
-    if (cur_cursor < 0)
-        cur_cursor = list->length - 1;
-    if (cur_cursor >= list->length)
-        cur_cursor = 0;
-
-    list->cursor = cur_cursor;
-
-    if (cur_cursor != old_cursor)
-    {
-        gui_draw_notice(" ", curr_colors->bg_c);
-        gui_draw_list(tab);
-        gui_event(TAB_SCROLL, tab);
-    }
-}
-
-void gui_redraw()
-{
-    tab_t *tab = gui_get_current_tab();
-    gui_draw_header(tab);
-    gui_draw_status(tab);
-    gui_draw_list(tab);
-    gui_event(TAB_REDRAW, tab);
-
-    lcd_swap();
-}
-
-void gui_draw_navbar()
-{
-    for (int i = 0; i < gui.tabcount; i++)
-    {
-        odroid_display_write(i * IMAGE_LOGO_WIDTH, 0, IMAGE_LOGO_WIDTH, IMAGE_LOGO_HEIGHT, gui.tabs[i]->img_logo);
-    }
-}
-
-void gui_draw_header(tab_t *tab)
-{
-
-    odroid_overlay_draw_fill_rect(0, ODROID_SCREEN_HEIGHT - IMAGE_BANNER_HEIGHT - 15, ODROID_SCREEN_WIDTH, 32, curr_colors->main_c);
-
-    if (tab->img_header)
-        odroid_overlay_draw_logo(8, ODROID_SCREEN_HEIGHT - IMAGE_BANNER_HEIGHT - 15 + 7, (retro_logo_image *)(tab->img_header), curr_colors->sel_c);
-
-    if (tab->img_logo) {
-        retro_logo_image *img_logo = (retro_logo_image *)(tab->img_logo);
-        int h = img_logo->height;
-        h = (IMAGE_BANNER_HEIGHT - h) / 2;
-        int w = h + img_logo->width;
-        
-        odroid_overlay_draw_logo(ODROID_SCREEN_WIDTH - w - 1, 
-                                 ODROID_SCREEN_HEIGHT - IMAGE_BANNER_HEIGHT - 15 + h, 
-                                 img_logo, get_shined_pixel(curr_colors->main_c, 25));
-    }
-
-    odroid_overlay_draw_fill_rect(0, ODROID_SCREEN_HEIGHT - 15, ODROID_SCREEN_WIDTH, 1, curr_colors->sel_c);
-    odroid_overlay_draw_fill_rect(0, ODROID_SCREEN_HEIGHT - 13, ODROID_SCREEN_WIDTH, 4, curr_colors->main_c);
-    odroid_overlay_draw_fill_rect(0, ODROID_SCREEN_HEIGHT - 10, ODROID_SCREEN_WIDTH, 2, curr_colors->bg_c);
-    odroid_overlay_draw_fill_rect(0, ODROID_SCREEN_HEIGHT - 8, ODROID_SCREEN_WIDTH, 2, curr_colors->main_c);
-    odroid_overlay_draw_fill_rect(0, ODROID_SCREEN_HEIGHT - 6, ODROID_SCREEN_WIDTH, 2, curr_colors->bg_c);
-    odroid_overlay_draw_fill_rect(0, ODROID_SCREEN_HEIGHT - 4, ODROID_SCREEN_WIDTH, 1, curr_colors->main_c);
-    odroid_overlay_draw_fill_rect(0, ODROID_SCREEN_HEIGHT - 3, ODROID_SCREEN_WIDTH, 2, curr_colors->bg_c);
-    odroid_overlay_draw_fill_rect(0, ODROID_SCREEN_HEIGHT - 1, ODROID_SCREEN_WIDTH, 1, curr_colors->main_c);
-}
-
-// void gui_draw_notice(tab_t *tab)
-void gui_draw_notice(const char *text, uint16_t color)
-{
-    odroid_overlay_draw_text(CRC_X_OFFSET, CRC_Y_OFFSET, CRC_WIDTH, text, color, curr_colors->bg_c);
-}
-
-void gui_draw_status(tab_t *tab)
-{
-    odroid_overlay_draw_fill_rect(0, 0, ODROID_SCREEN_WIDTH, STATUS_HEIGHT, curr_colors->main_c);
-    odroid_overlay_draw_fill_rect(0, 1, ODROID_SCREEN_WIDTH, 2, curr_colors->bg_c);
-    odroid_overlay_draw_fill_rect(0, 4, ODROID_SCREEN_WIDTH, 2, curr_colors->bg_c);
-    odroid_overlay_draw_fill_rect(0, 8, ODROID_SCREEN_WIDTH, 2, curr_colors->bg_c);
-
-    odroid_overlay_draw_logo(8, 16, (retro_logo_image *)(&logo_rgo), curr_colors->sel_c);
-
-    odroid_overlay_draw_battery(ODROID_SCREEN_WIDTH - 32, 17);
-}
-
-listbox_item_t *gui_get_selected_prior_item(tab_t *tab)
-{
-    listbox_t *list = &tab->listbox;
-
-    int x = list->cursor - 1;
-    if (x < 0)
-        x = list->length - 1;
-
-    if (x >= 0 && x < list->length)
-        return &list->items[x];
-
-    return NULL;
-}
-
-listbox_item_t *gui_get_selected_next_item(tab_t *tab)
-{
-    listbox_t *list = &tab->listbox;
-
-    int x = list->cursor + 1;
-    if (x >= list->length)
-        x = 0;
-
-    if (x >= 0 && x < list->length)
-        return &list->items[x];
-
-    return NULL;
-}
-
-listbox_item_t *gui_get_item_by_index(tab_t *tab, int *index)
-{
-    listbox_t *list = &tab->listbox;
-    int x = *index;
-
-    if (x < 0)
-        x = (list->length + x) % (list->length);
-
-    if (x >= list->length)
-        x = x % (list->length);
-
-    if (x >= 0 && x < list->length)
-    {
-        *index = x;
-        return &list->items[x];
-    }
-    return NULL;
-}
-
-void gui_draw_item_postion_v(int posx, int starty, int endy, int cur, int size)
-{
-    sprintf(str_buffer, "%d", size);
-    int len = strlen(str_buffer);
-    sprintf(str_buffer, "%0*d/%0*d", len, cur, len, size);
-    len = strlen(str_buffer);
-    int height = len * odroid_overlay_get_font_size();
-    uint16_t *dst_img = lcd_get_active_buffer();
-    int posy = (cur * (endy - starty + 1 - height)) / (size + 1);
-    //posy = (posy < 0) ? 0 : posy;
-
-    for (int y = starty; y <= starty + posy; y++)
-        dst_img[y * ODROID_SCREEN_WIDTH + posx] = get_darken_pixel_d(curr_colors->sel_c, curr_colors->bg_c, ((y - starty + 1) * 90) / posy + 10);
-    for (int y = posy + starty + height; y <= endy; y++)
-        dst_img[y * ODROID_SCREEN_WIDTH + posx] = get_darken_pixel_d(curr_colors->sel_c, curr_colors->bg_c, ((endy - y + 1) * 90) / (endy - starty - posy - height + 1) + 10);
-
-    odroid_overlay_draw_fill_rect(
-        posx - odroid_overlay_get_font_width() / 2 - 1,
-        starty + posy - 1,
-        odroid_overlay_get_font_size() + 2, height + 2, curr_colors->sel_c);
-    odroid_overlay_draw_fill_rect(
-        posx - odroid_overlay_get_font_width() / 2,
-        starty + posy - 2,
-        odroid_overlay_get_font_width(), 1, curr_colors->dis_c);
-    odroid_overlay_draw_fill_rect(
-        posx - odroid_overlay_get_font_width() / 2,
-        starty + posy + height + 1,
-        odroid_overlay_get_font_width(), 1, curr_colors->dis_c);
-
-    for (int y = 0; y < len; y++)
-        odroid_overlay_draw_text_line(
-            posx - odroid_overlay_get_font_width() / 2,
-            starty + posy + y * odroid_overlay_get_font_size(), //top
-            odroid_overlay_get_font_width(),
-            &str_buffer[y],
-            curr_colors->bg_c,
-            curr_colors->sel_c);
-}
-
-void gui_draw_simple_list(int posx, tab_t *tab)
-{
-    listbox_t *list = &tab->listbox;
-    if (list->cursor >= 0 && list->cursor < list->length)
-    {
-        int font_height = odroid_overlay_get_local_font_size();
-        int w = (ODROID_SCREEN_WIDTH - posx - 10) / odroid_overlay_get_local_font_width();
-        w = w * odroid_overlay_get_local_font_width();
-        listbox_item_t *item = &list->items[list->cursor];
-        int h1 = LIST_Y_OFFSET + (LIST_HEIGHT - font_height) / 2;
-        if (item)
-            odroid_overlay_draw_local_text_line(posx, h1, w, list->items[list->cursor].text, curr_colors->sel_c, curr_colors->bg_c, NULL, 0);
-
-        int index_next = list->cursor + 1;
-        int index_proior = list->cursor - 1;
-        int max_line = (LIST_HEIGHT - font_height) / font_height / 2;
-        int h2 = h1;
-        h1++;
-        for (int i = 0; i < max_line; i++)
-        {
-            listbox_item_t *next_item = gui_get_item_by_index(tab, &index_next);
-            h1 = h1 + font_height + max_line - i;
-            h2 = h2 - font_height - max_line + i;
-            if (h2 < LIST_Y_OFFSET) //out range;
-                break;
-            if (next_item)
-                odroid_overlay_draw_local_text_line(
-                    posx,
-                    h1,
-                    w,
-                    list->items[index_next].text,
-                    get_darken_pixel_d(curr_colors->dis_c, curr_colors->bg_c, (max_line - i) * 100 / max_line),
-                    curr_colors->bg_c,
-                    NULL,
-                    0);
-            index_next++;
-            listbox_item_t *prior_item = gui_get_item_by_index(tab, &index_proior);
-            if (prior_item)
-                odroid_overlay_draw_local_text_line(
-                    posx,
-                    h2,
-                    w,
-                    list->items[index_proior].text,
-                    get_darken_pixel_d(curr_colors->dis_c, curr_colors->bg_c, (max_line - i) * 100 / max_line),
-                    curr_colors->bg_c,
-                    NULL,
-                    0);
-            index_proior--;
-        }
-        //draw currpostion
-        gui_draw_item_postion_v(ODROID_SCREEN_WIDTH - 5, LIST_Y_OFFSET + 4, LIST_Y_OFFSET + LIST_HEIGHT - 4, list->cursor + 1, list->length);
-    }
-}
-
-#if COVERFLOW != 0
-
-static void draw_centered_local_text_line(uint16_t y_pos,
-                                          const char *text,
-                                          uint16_t x1,
-                                          uint16_t x2,
-                                          uint16_t color,
-                                          uint16_t color_bg)
-{
-    int width = strlen(text) * odroid_overlay_get_local_font_width();
-    int x_pos = (x2 - x1) / 2 - width / 2;
-    if (x_pos < 0)
-        x_pos = 0;
-    if (width > (x2 - x1))
-        width = x2 - x1;
-
-    odroid_overlay_draw_local_text_line(x_pos + x1, y_pos, width, text, color, color_bg, NULL, 0);
-}
-
-void gui_draw_item_postion_h(int posy, int startx, int endx, int cur, int size)
-{
-    sprintf(str_buffer, "%d", size);
-    int len = strlen(str_buffer);
-    sprintf(str_buffer, "%0*d/%0*d", len, cur, len, size);
-    len = strlen(str_buffer);
-    int width = len * odroid_overlay_get_font_width();
-    uint16_t *dst_img = lcd_get_active_buffer();
-    int posx = (cur * (endx - startx + 1 - width)) / (size + 1);
-
-    for (int x = startx; x <= startx + posx; x++)
-    {
-        dst_img[(posy - 1) * ODROID_SCREEN_WIDTH + x] = get_darken_pixel_d(curr_colors->dis_c,curr_colors->bg_c, 100 - ((x - startx + 1) * 90) / posx);
-        dst_img[(posy - 2) * ODROID_SCREEN_WIDTH + x] = get_darken_pixel_d(curr_colors->sel_c,curr_colors->bg_c, 100 - ((x - startx + 1) * 90) / posx);
-    }
-    for (int x = posx + startx + width; x <= endx; x++)
-    {
-        dst_img[(posy - 1) * ODROID_SCREEN_WIDTH + x] = get_darken_pixel_d(curr_colors->dis_c, curr_colors->bg_c,100 - ((endx - x + 1) * 90) / (endx - startx - posx - width + 1));
-        dst_img[(posy - 2) * ODROID_SCREEN_WIDTH + x] = get_darken_pixel_d(curr_colors->sel_c, curr_colors->bg_c,100 - ((endx - x + 1) * 90) / (endx - startx - posx - width + 1));
-    }
-
-    odroid_overlay_draw_text_line(
-        posx + startx,
-        posy - odroid_overlay_get_font_size(), //top
-        width,
-        str_buffer,
-        curr_colors->sel_c,
-        curr_colors->bg_c);
-}
-
-static void gui_get_cover_size(retro_emulator_file_t *file, uint32_t *cov_width, uint32_t *cov_height)
-{
-    uint32_t jpeg_cov_width = 0, jpeg_cov_height = 0;
-
-    *cov_width = NOCOVER_WIDTH;
-    *cov_height = NOCOVER_HEIGHT;
-
-    if (file == NULL)
-        return;
-
-    if (file->img_size != 0)
-    {
-        if (JPEG_DecodeGetSize((uint32_t)(file->img_address), &jpeg_cov_width, &jpeg_cov_height) == 0)
-        {
-            *cov_width = jpeg_cov_width;
-            *cov_height = jpeg_cov_height;
-        }
-    }
-}
-
-void gui_draw_coverlight_h(retro_emulator_file_t *file, int cover_position)
-{
-    int32_t cover_x = 0, cover_y = 55;
-    uint32_t cover_width = NOCOVER_WIDTH;
-    uint32_t cover_height = NOCOVER_HEIGHT;
-
-    static uint32_t nocover_width = NOCOVER_WIDTH;
-    static uint32_t nocover_height = NOCOVER_HEIGHT;
-
-    if (file == NULL)
-        return;
-
-    if ((file->img_size) != 0)
-    {
-        JPEG_DecodeToBuffer((uint32_t)(file->img_address), (uint32_t)pCover_Buffer, &cover_width, &cover_height, cover_light[cover_position + 2]);
-        if (nocover_width > cover_width)
-            nocover_width = cover_width;
-        if (nocover_height > cover_height)
-            nocover_height = cover_height;
-    }
-    else
-    {
-        cover_width = nocover_width;
-        cover_height = nocover_height;
-    }
-
-    switch (cover_position)
-    {
-    // TOP LEFT Cover
-    case -2:
-    {
-        cover_x = 0;
-        cover_y += -20;
-    }
-    break;
-    // MIDDLE LEFT Cover
-    case -1:
-    {
-        cover_x = (GW_LCD_WIDTH - current_cover_width) / 2 - COVER_BORDER - (cover_width + 2 * COVER_BORDER) + 16;
-        if (cover_x < 12)
-            cover_x = 12;
-        cover_y += (COVER_MAX_HEIGHT - cover_height) / 2 - 10;
-    }
-    break;
-    // Current Cover
-    case 0:
-    {
-        cover_x = (GW_LCD_WIDTH - cover_width) / 2 - COVER_BORDER;
-        cover_y += (COVER_MAX_HEIGHT - cover_height) / 2;
-    }
-    break;
-    // MIDDLE RIGHT Cover
-    case 1:
-    {
-        cover_x = (GW_LCD_WIDTH + current_cover_width) / 2 + COVER_BORDER - 16;
-        if ((cover_x + cover_width + 12) > GW_LCD_WIDTH)
-            cover_x = GW_LCD_WIDTH - cover_width - 24;
-        cover_y += (COVER_MAX_HEIGHT - cover_height) / 2 - 10;
-    }
-    break;
-    // TOP RIGHT cover
-    case 2:
-    {
-        cover_x = GW_LCD_WIDTH - cover_width - 2 * COVER_BORDER;
-        cover_y += -20;
-    }
-    break;
-    }
-
-    /* no cover art, draw a grey box */
-    if ((file->img_size) == 0)
-        odroid_overlay_draw_fill_rect(cover_x + COVER_BORDER, cover_y + COVER_BORDER, cover_width, cover_height, get_darken_pixel(C_GRAY, 100 * cover_light[cover_position + 2] / 255));
-
-    /* display the cover art */
-    else
-        odroid_display_write_rect(cover_x + COVER_BORDER, cover_y + COVER_BORDER, cover_width, cover_height, cover_width, pCover_Buffer);
-
-    /* add decoration around the cover art */
-    /* current cover */
-    if (cover_position == 0)
-    {
-        odroid_overlay_draw_rect(cover_x, cover_y, cover_width + 2 * COVER_BORDER, cover_height + 2 * COVER_BORDER, COVER_BORDER, curr_colors->bg_c);
-        odroid_overlay_draw_rect(2 + cover_x, 2 + cover_y, cover_width + 8, cover_height + 8, 2, curr_colors->sel_c);
-
-        /* TODO add shadowing */
-        //left side
-        /*
-        uint16_t *pix = lcd_get_active_buffer();
-        int pix_pos=0;
-
-        for ( int xs = cover_x -12 ; xs < cover_x; xs++)
-            for ( int ys = cover_y-6 ; ys < cover_y+cover_height+6; ys++)
-            {
-                pix_pos= ys*GW_LCD_WIDTH + xs;
-                pix[pix_pos] = get_darken_pixel(pix[pix_pos], 100 - 80*(xs - cover_x + 12)/12);                
-            }
-
-         for ( int xs = cover_x+cover_width+2*COVER_BORDER + 12 ; xs < cover_x+cover_width+2*COVER_BORDER; xs--)
-            for ( int ys = cover_y-6 ; ys < cover_y+cover_height+6; ys++)
-            {
-                pix_pos= ys*GW_LCD_WIDTH + xs;
-                pix[pix_pos] = get_darken_pixel(pix[pix_pos], 100 - 80*(xs - cover_x-cover_width-2*COVER_BORDER)/12);                
-            }
-
-            }
-
-        for ( int xs = cover_x ; xs < cover_x+cover_width-12; xs++)
-            for ( int ys = cover_y-6 ; ys < cover_y; ys++)
-            {
-                pix_pos= ys*GW_LCD_WIDTH + xs;
-                pix[pix_pos] = get_darken_pixel(pix[pix_pos], 100 - 80*(ys - cover_y+6)/6);                
-            } 
-*/
-
-        /* add game titleof the current cover art */
-        sprintf(str_buffer, "%s", file->name);
-        draw_centered_local_text_line(169,
-                                      str_buffer,
-                                      0,
-                                      ODROID_SCREEN_WIDTH,
-                                      curr_colors->sel_c,
-                                      curr_colors->bg_c);
-    }
-    /* other cover */
-    else
-    {
-        odroid_overlay_draw_rect(cover_x + 4, cover_y + 4, cover_width + 4, cover_height + 4, 2, curr_colors->bg_c);
-        odroid_overlay_draw_rect(5 + cover_x, 5 + cover_y, cover_width + 2, cover_height + 2, 1, get_darken_pixel_d(curr_colors->sel_c, curr_colors->bg_c, 100 * cover_light[cover_position + 2] / 255));
-    }
-}
-
-void gui_draw_coverlight_v(retro_emulator_file_t *file, int cover_position)
-{
-    int32_t cover_x = 0, cover_y = 0;
-    uint32_t cover_width = NOCOVER_WIDTH;
-    uint32_t cover_height = NOCOVER_HEIGHT;
-
-    static uint32_t nocover_width = NOCOVER_WIDTH;
-    static uint32_t nocover_height = NOCOVER_HEIGHT;
-
-    if (file == NULL)
-        return;
-
-    if (file->img_size != 0)
-    {
-        JPEG_DecodeToBuffer((uint32_t)(file->img_address), (uint32_t)pCover_Buffer, &cover_width, &cover_height, cover_light3[-cover_position]);
-        if (nocover_width > cover_width)
-            nocover_width = cover_width;
-        if (nocover_height > cover_height)
-            nocover_height = cover_height;
-    }
-    else
-    {
-        cover_width = nocover_width;
-        cover_height = nocover_height;
-    }
-
-    switch (cover_position)
-    {
-    // upper
-    case -2:
-    {
-        cover_x = 4;
-        cover_y = STATUS_HEIGHT + 8;
-    }
-    break;
-    // middle
-    case -1:
-    {
-        cover_x = 8; //16;
-        cover_y = (GW_LCD_HEIGHT - HEADER_HEIGHT - current_cover_height - 2 * COVER_BORDER + STATUS_HEIGHT) / 2;
-    }
-    break;
-
-    // current cover
-    case 0:
-    {
-        cover_x = 12; //32;
-        cover_y = GW_LCD_HEIGHT - HEADER_HEIGHT - cover_height - 2 * COVER_BORDER - 8;
-    }
-    break;
-    }
-
-    /* draw cover art or grey box */
-    if ((file->img_size) == 0)
-        odroid_overlay_draw_fill_rect(cover_x + COVER_BORDER, cover_y + COVER_BORDER, cover_width, cover_height, get_darken_pixel(C_GRAY, 100 * cover_light3[cover_position] / 255));
-
-    /* display the cover art */
-    else
-        odroid_display_write_rect(cover_x + COVER_BORDER, cover_y + COVER_BORDER, cover_width, cover_height, cover_width, pCover_Buffer);
-
-    /* add decoration around the cover art */
-    /* current cover */
-    if (cover_position == 0)
-    {
-        odroid_overlay_draw_rect(cover_x, cover_y, cover_width + 2 * COVER_BORDER, cover_height + 2 * COVER_BORDER, COVER_BORDER, curr_colors->bg_c);
-        odroid_overlay_draw_rect(2 + cover_x, 2 + cover_y, cover_width + 8, cover_height + 8, 2, curr_colors->sel_c);
-    }
-    /* other cover */
-    else
-    {
-        odroid_overlay_draw_rect(cover_x + 4, cover_y + 4, cover_width + 4, cover_height + 4, 2, curr_colors->bg_c);
-        odroid_overlay_draw_rect(5 + cover_x, 5 + cover_y, cover_width + 2, cover_height + 2, 1, get_darken_pixel_d(curr_colors->sel_c, curr_colors->bg_c, 100 * cover_light3[cover_position] / 255));
-    }
-}
-
-void gui_draw_coverflow_h(tab_t *tab) //------------
-{
-    retro_emulator_t *emu = (retro_emulator_t *)tab->arg;
-    int font_height = odroid_overlay_get_local_font_size();
-    int font_width = odroid_overlay_get_local_font_width();
-    int cover_height = emu->cover_height;
-    int cover_width = emu->cover_width;
-    int r_width1 = cover_width * 5 / 8;
-    int r_width2 = cover_width * 7 / 8;
-    uint32_t jpeg_cover_width = cover_width;
-    uint32_t jpeg_cover_height = cover_height;
-    //left _|_1_|_2__||_m_||__2_|_1_|_ min 22 pixels space
-    int space_width = 22;
-    int p_width2 = (ODROID_SCREEN_WIDTH - cover_width - space_width) / 3;
-    //p_width must big than 1;
-    //space width than real width, draw full size;  7/8
-    p_width2 = (p_width2 > r_width2) ? r_width2 : p_width2;
-    int p_width1 = (ODROID_SCREEN_WIDTH - cover_width - space_width - p_width2 * 2) / 2;
-    //space width than real width, draw full size;  5/8
-    p_width1 = (p_width1 > r_width1) ? r_width1 : p_width1;
-    int start_xpos = (ODROID_SCREEN_WIDTH - ((p_width2 + p_width1) * 2 + cover_width + space_width)) / 2;
-    //fisrt left point pos getted, get fisrt top point;
-    int p_height1 = cover_height * 5 / 8;
-    int p_height2 = cover_height * 7 / 8;
-    int v_space = LIST_HEIGHT - (cover_height + 6); //180-136=44-6=38-5=33-12=21,top 7,bot//top 11,bottom22
-    int cover_top = STATUS_HEIGHT + (v_space - font_height - 5 - 10) * 2 / 5 + 10;
-    int p2_top = cover_top + (cover_height - p_height2) / 4 * 3;
-    int p1_top = cover_top + (cover_height - p_height1) / 4 * 3;
-    //let's start draw effect;
-    uint16_t *dst_img = lcd_get_active_buffer();
-
-    //left1
-    odroid_overlay_draw_rect(start_xpos + 1, cover_top + (cover_height - p_height1) / 4 * 3 - 2, p_width1 + 2, p_height1 + 4, 1, get_darken_pixel_d(curr_colors->dis_c, curr_colors->bg_c, 40));
-    odroid_overlay_draw_fill_rect(start_xpos + p_width1 + 2, cover_top + (cover_height - p_height1) / 4 * 3 - 1, 1, p_height1 + 2, curr_colors->bg_c);
-    odroid_overlay_draw_rect(start_xpos + p_width1 + 4, cover_top + (cover_height - p_height2) / 4 * 3 - 2, p_width2 + 2, p_height2 + 4, 1, get_darken_pixel_d(curr_colors->dis_c, curr_colors->bg_c, 80));
-    odroid_overlay_draw_fill_rect(start_xpos + p_width1 + p_width2 + 5, cover_top + (cover_height - p_height2) / 4 * 3 - 1, 1, p_height2 + 2, curr_colors->bg_c);
-
-    odroid_overlay_draw_rect(start_xpos + p_width1 + p_width2 + 8, cover_top - 3, cover_width + 6, cover_height + 6, 1, curr_colors->sel_c);
-    odroid_overlay_draw_rect(start_xpos + p_width1 + p_width2 + 9, cover_top - 2, cover_width + 4, cover_height + 4, 1, curr_colors->dis_c);
-
-    odroid_overlay_draw_rect(start_xpos + p_width1 + p_width2 + cover_width + 16, cover_top + (cover_height - p_height2) / 4 * 3 - 2, p_width2 + 2, p_height2 + 4, 1, get_darken_pixel_d(curr_colors->dis_c,curr_colors->bg_c, 80));
-    odroid_overlay_draw_fill_rect(start_xpos + p_width1 + p_width2 + cover_width + 16, cover_top + (cover_height - p_height2) / 4 * 3 - 1, 1, p_height2 + 2, curr_colors->bg_c);
-    odroid_overlay_draw_rect(start_xpos + p_width1 + p_width2 * 2 + cover_width + 19, cover_top + (cover_height - p_height1) / 4 * 3 - 2, p_width1 + 2, p_height1 + 4, 1, get_darken_pixel_d(curr_colors->dis_c,curr_colors->bg_c, 40));
-    odroid_overlay_draw_fill_rect(start_xpos + p_width1 + p_width2 * 2 + cover_width + 19, cover_top + (cover_height - p_height1) / 4 * 3 - 1, 1, p_height1 + 2, curr_colors->bg_c);
-
-    //shadow effect;
-    odroid_overlay_draw_rect(start_xpos + p_width1 + p_width2 + 9, cover_top + cover_height + 3, cover_width + 4, 1, 1, curr_colors->bg_c + get_darken_pixel_d(curr_colors->dis_c,curr_colors->bg_c, 50));
-    for (int y = 0; y < 15; y++)
-    {
-        dst_img[(p1_top + p_height1 + 2 + y) * ODROID_SCREEN_WIDTH + start_xpos + 1] = get_darken_pixel_d(curr_colors->dis_c, curr_colors->bg_c, 20 * (100 - y * 6) / 100);
-        dst_img[(p2_top + p_height2 + 2 + y) * ODROID_SCREEN_WIDTH + start_xpos + p_width1 + 4] = get_darken_pixel_d(curr_colors->dis_c, curr_colors->bg_c ,40 * (100 - y * 6) / 100);
-
-        dst_img[(cover_top + cover_height + 3 + y) * ODROID_SCREEN_WIDTH + start_xpos + p_width1 + p_width2 + 8] = get_darken_pixel_d(curr_colors->sel_c, curr_colors->bg_c,50 * (100 - y * 6) / 100);
-        dst_img[(cover_top + cover_height + 3 + y) * ODROID_SCREEN_WIDTH + start_xpos + p_width1 + p_width2 + 9] = get_darken_pixel_d(curr_colors->dis_c, curr_colors->bg_c,50 * (100 - y * 6) / 100);
-        dst_img[(cover_top + cover_height + 3 + y) * ODROID_SCREEN_WIDTH + start_xpos + p_width1 + p_width2 + cover_width + 13] = get_darken_pixel_d(curr_colors->sel_c, curr_colors->bg_c,50 * (100 - y * 6) / 100);
-        dst_img[(cover_top + cover_height + 3 + y) * ODROID_SCREEN_WIDTH + start_xpos + p_width1 + p_width2 + cover_width + 12] = get_darken_pixel_d(curr_colors->dis_c, curr_colors->bg_c,50 * (100 - y * 6) / 100);
-
-        dst_img[(p2_top + p_height2 + 2 + y) * ODROID_SCREEN_WIDTH + start_xpos + p_width1 + p_width2 * 2 + cover_width + 17] = get_darken_pixel_d(curr_colors->dis_c,curr_colors->bg_c, 40 * (100 - y * 6) / 100);
-        dst_img[(p1_top + p_height1 + 2 + y) * ODROID_SCREEN_WIDTH + start_xpos + p_width1 * 2 + p_width2 * 2 + cover_width + 20] = get_darken_pixel_d(curr_colors->dis_c, curr_colors->bg_c, 20 * (100 - y * 6) / 100);
-    };
-
-    listbox_t *list = &tab->listbox;
-    if (list->cursor >= 0 && list->cursor < list->length)
-        gui_draw_item_postion_h(cover_top - 1, start_xpos + p_width1 + p_width2 + 10, start_xpos + p_width1 + p_width2 + cover_width + 6, list->cursor + 1, list->length);
-    else
-        return;
-
-    listbox_item_t *item = &list->items[list->cursor];
-    retro_emulator_file_t *file = NULL;
-    if (item) //current page
-    {
-        file = (retro_emulator_file_t *)item->arg;
-        if (file->img_size == 0)
-        {
-            draw_centered_local_text_line(cover_top + (cover_height - font_height) / 2, s_No_Cover, start_xpos + p_width1 + p_width2 + 10, start_xpos + p_width1 + p_width2 + 10 + cover_width, get_darken_pixel(curr_colors->main_c, 80), curr_colors->bg_c);
-        }
-        else
-        {
-            //draw the cover cenver
-            JPEG_DecodeToBuffer((uint32_t)(file->img_address), (uint32_t)pCover_Buffer, &jpeg_cover_width, &jpeg_cover_height, 255);
-            odroid_display_write_rect(start_xpos + p_width1 + p_width2 + 11, cover_top, cover_width, cover_height, cover_width, pCover_Buffer);
-            //draw the cover shadow
-            for (int y = 0; y <= 20; y++)
-                for (int x = 0; x < cover_width; x++)
-                    dst_img[(5 + cover_top + cover_height + y) * ODROID_SCREEN_WIDTH + start_xpos + p_width1 + p_width2 + 11 + x] =
-                        get_darken_pixel_d(pCover_Buffer[(cover_height - y - 1) * cover_width + x], curr_colors->bg_c, 50 * (100 - y * 5) / 100);
-        }
-    }
-    int index = list->cursor + 1;
-    item = gui_get_item_by_index(tab, &index);
-    if (item)
-    {
-        file = (retro_emulator_file_t *)item->arg;
-        if (file->img_size == 0)
-        {
-            draw_centered_local_text_line(cover_top + (cover_height - p_height2) / 4 * 3 + (p_height2 - font_height) / 2, s_No_Cover,
-                                          start_xpos + p_width1 + p_width2 + cover_width + 17,
-                                          start_xpos + p_width1 + p_width2 * 2 + cover_width + 17, get_darken_pixel(curr_colors->dis_c, 80), curr_colors->bg_c);
-        }
-        else
-        {
-            JPEG_DecodeToBuffer((uint32_t)(file->img_address), (uint32_t)pCover_Buffer, &jpeg_cover_width, &jpeg_cover_height, 255);
-            for (int y = 0; y < p_height2; y++)
-                for (int x = 0; x < p_width2; x++)
-                {
-                    dst_img[(y + p2_top) * ODROID_SCREEN_WIDTH + start_xpos + p_width1 + p_width2 + cover_width + 16 + x] =
-                        get_darken_pixel(pCover_Buffer[(y + y / 8) * cover_width + ((r_width2 - p_width2) + x) * 8 / 7], 40 + x * 40 / p_width2);
-                    if (y > (p_height2 - 16))
-                        dst_img[(p2_top + p_height2 + 2 + p_height2 - y) * ODROID_SCREEN_WIDTH + start_xpos + p_width1 + p_width2 + cover_width + 16 + x] =
-                            get_darken_pixel_d(pCover_Buffer[(y + y / 8) * cover_width + ((r_width2 - p_width2) + x) * 8 / 7], curr_colors->bg_c, 40 * (16 - p_height2 + y) * 6 * (40 + x * 40 / p_width2) / 10000);
-                };
-        };
-    };
-
-    index = list->cursor - 1;
-    item = gui_get_item_by_index(tab, &index);
-    if (item)
-    {
-        file = (retro_emulator_file_t *)item->arg;
-        if (file->img_size == 0)
-        {
-            draw_centered_local_text_line(cover_top + (cover_height - p_height2) / 4 * 3 + (p_height2 - font_height) / 2, s_No_Cover,
-                                          start_xpos + p_width1 + 5,
-                                          start_xpos + p_width1 + p_width2 + 5, get_darken_pixel(curr_colors->dis_c, 80), curr_colors->bg_c);
-        }
-        else
-        {
-
-            JPEG_DecodeToBuffer((uint32_t)(file->img_address), (uint32_t)pCover_Buffer, &jpeg_cover_width, &jpeg_cover_height, 255);
-            for (int y = 0; y < p_height2; y++)
-                for (int x = 0; x < p_width2; x++)
-                {
-                    dst_img[(y + p2_top) * ODROID_SCREEN_WIDTH + start_xpos + p_width1 + 6 + x] =
-                        get_darken_pixel(pCover_Buffer[(y + y / 8) * cover_width + x * 8 / 7], 80 - x * 40 / p_width2);
-                    if (y > (p_height2 - 16))
-                        dst_img[(p2_top + p_height2 + 2 + p_height2 - y) * ODROID_SCREEN_WIDTH + start_xpos + p_width1 + 6 + x] =
-                            get_darken_pixel_d(pCover_Buffer[(y + y / 8) * cover_width + x * 8 / 7], curr_colors->bg_c,40 * (16 - p_height2 + y) * 6 * (80 - x * 40 / p_width2) / 10000);
-                };
-        };
-    };
-
-    index = list->cursor + 2;
-    item = gui_get_item_by_index(tab, &index);
-    if (item)
-    {
-        file = (retro_emulator_file_t *)item->arg;
-        if (file->img_size != 0)
-        {
-            JPEG_DecodeToBuffer((uint32_t)(file->img_address), (uint32_t)pCover_Buffer, &jpeg_cover_width, &jpeg_cover_height, 255);
-            for (int y = 0; y < p_height1; y++)
-                for (int x = 0; x < p_width1; x++)
-                {
-                    dst_img[(y + p1_top) * ODROID_SCREEN_WIDTH + start_xpos + p_width1 + p_width2 * 2 + cover_width + 19 + x] =
-                        get_darken_pixel(pCover_Buffer[(y + y * 3 / 8) * cover_width + ((r_width2 - p_width2) + x) * 8 / 5], 30 + x * 30 / p_width1);
-                    if (y > (p_height1 - 12))
-                        dst_img[(p1_top + p_height1 + 2 + p_height1 - y) * ODROID_SCREEN_WIDTH + start_xpos + p_width1 + p_width2 * 2 + cover_width + 19 + x] =
-                            get_darken_pixel_d(pCover_Buffer[(y + y * 3 / 8) * cover_width + ((r_width2 - p_width2) + x) * 8 / 5],curr_colors->bg_c, 30 * (12 - p_height1 + y) * 12 * (30 + x * 30 / p_width1) / 10000);
-                };
-        };
-    };
-
-    index = list->cursor - 2;
-    item = gui_get_item_by_index(tab, &index);
-    if (item)
-    {
-        file = (retro_emulator_file_t *)item->arg;
-        if (file->img_size != 0)
-        {
-            JPEG_DecodeToBuffer((uint32_t)(file->img_address), (uint32_t)pCover_Buffer, &jpeg_cover_width, &jpeg_cover_height, 255);
-            for (int y = 0; y < p_height1; y++)
-                for (int x = 0; x < p_width1; x++)
-                {
-                    dst_img[(y + p1_top) * ODROID_SCREEN_WIDTH + start_xpos + 3 + x] =
-                        get_darken_pixel(pCover_Buffer[(y + y * 3 / 8) * cover_width + x * 8 / 5], 60 - x * 30 / p_width1);
-                    if (y > (p_height1 - 12))
-                        dst_img[(p1_top + p_height1 + 2 + p_height1 - y) * ODROID_SCREEN_WIDTH + start_xpos + 3 + x] =
-                            get_darken_pixel_d(pCover_Buffer[(y + y * 3 / 8) * cover_width + x * 8 / 5], curr_colors->bg_c,30 * (12 - p_height1 + y) * 12 * (60 - x * 30 / p_width1) / 10000);
-                };
-        };
-    };
-    index = list->cursor;
-    item = gui_get_item_by_index(tab, &index);
-    if (item)
-    {
-        file = (retro_emulator_file_t *)item->arg;
-        sprintf(str_buffer, "%s", file->name);
-        size_t len = strlen(str_buffer);
-        size_t max_len = (ODROID_SCREEN_WIDTH - 24) / font_width;
-        if (len > max_len)
-            len = max_len;
-        size_t width = len * font_width;
-        odroid_overlay_draw_local_text_line((ODROID_SCREEN_WIDTH - width) / 2, STATUS_HEIGHT + LIST_HEIGHT - font_height - 8, width, str_buffer, curr_colors->sel_c, curr_colors->bg_c, NULL, 1);
-    };
-};
-
-void gui_draw_coverflow_v(tab_t *tab, int start_posx) // ||||||||
-{
-    retro_emulator_t *emu = (retro_emulator_t *)tab->arg;
-    int font_height = odroid_overlay_get_local_font_size();
-    int cover_height = emu->cover_height;
-    int cover_width = emu->cover_width;
-    int space_height = 40;
-    uint32_t jpeg_cover_width = cover_width;
-    uint32_t jpeg_cover_height = cover_height;
-    //top ____|_|__|_(pl)__||_(main)_||__(pr)_|__|_|____ min 40;
-    int p_height = (LIST_HEIGHT - cover_height - space_height) / 2;
-    p_height = (p_height > cover_height) ? cover_height : p_height; //space width than real width, draw full size;
-    p_height = p_height < 0 ? 0 : p_height;
-    //real height = 32-8 = 24 //max = 136
-    int start_ypos = STATUS_HEIGHT + (LIST_HEIGHT - ((p_height * 2) + cover_height + space_height)) / 2 + 4;
-    //fisrt top point pos getted;
-    start_ypos = start_ypos < 0 ? 0 : start_ypos;
-    int p_width1 = cover_width * 7 / 8;
-    int p_width2 = cover_width * 5 / 8;
-    int r_height = cover_height * 7 / 8;
-
-    uint16_t *dst_img = lcd_get_active_buffer();
-
-    odroid_overlay_draw_fill_rect(start_posx + (cover_width - p_width2) * 3 / 4 + 7, start_ypos + 4, p_width2 - 6, 1, get_darken_pixel_d(curr_colors->dis_c,curr_colors->bg_c, 60));
-    odroid_overlay_draw_fill_rect(start_posx + (cover_width - p_width2) * 3 / 4 + 3, start_ypos + 6, p_width2, 1, get_darken_pixel_d(curr_colors->dis_c, curr_colors->bg_c,80));
-
-    odroid_overlay_draw_rect(start_posx + (cover_width - p_width1) * 3 / 4 + 1, start_ypos + 9, p_width1 + 4, p_height + 2, 1, get_darken_pixel_d(curr_colors->dis_c, curr_colors->bg_c, 80));
-
-    odroid_overlay_draw_rect(start_posx, start_ypos + 13 + p_height, cover_width + 6, cover_height + 6, 1, curr_colors->sel_c);
-    odroid_overlay_draw_rect(start_posx + 1, start_ypos + 14 + p_height, cover_width + 4, cover_height + 4, 1, curr_colors->dis_c);
-
-    odroid_overlay_draw_rect(start_posx + (cover_width - p_width1) * 3 / 4 + 1, start_ypos + p_height + cover_height + 21, p_width1 + 4, p_height + 2, 1, get_darken_pixel_d(curr_colors->dis_c,curr_colors->bg_c, 80));
-
-    odroid_overlay_draw_fill_rect(start_posx + (cover_width - p_width2) * 3 / 4 + 3, start_ypos + 2 * p_height + cover_height + 25, p_width2, 1, get_darken_pixel_d(curr_colors->dis_c,curr_colors->bg_c, 80));
-    odroid_overlay_draw_fill_rect(start_posx + (cover_width - p_width2) * 3 / 4 + 7, start_ypos + 2 * p_height + cover_height + 27, p_width2 - 6, 1, get_darken_pixel_d(curr_colors->dis_c,curr_colors->bg_c, 60));
-
-    if (p_height)
-    {
-        odroid_overlay_draw_fill_rect(start_posx + (cover_width - p_width1) * 3 / 4 + 2, start_ypos + p_height + 10, p_width1 + 2, 1, curr_colors->bg_c);
-        odroid_overlay_draw_fill_rect(start_posx + (cover_width - p_width1) * 3 / 4 + 2, start_ypos + p_height + cover_height + 21, p_width1 + 2, 1, curr_colors->bg_c);
-    }
-
-    listbox_t *list = &tab->listbox;
-    listbox_item_t *item = &list->items[list->cursor];
-
-    retro_emulator_file_t *file = NULL;
-    if (item) //current page
-    {
-        file = (retro_emulator_file_t *)item->arg;
-        if (file->img_size == 0)
-            draw_centered_local_text_line(start_ypos + p_height + 16 + (cover_height - font_height) / 2, s_No_Cover, start_posx + 3, start_posx + 3 + cover_width, get_darken_pixel(curr_colors->main_c, 80), curr_colors->bg_c);
-        else
-        {
-            JPEG_DecodeToBuffer((uint32_t)(file->img_address), (uint32_t)pCover_Buffer, &jpeg_cover_width, &jpeg_cover_height, 255);
-            odroid_display_write_rect(start_posx + 3 + (cover_width - jpeg_cover_width) / 2, start_ypos + p_height + 16 + (cover_height - jpeg_cover_height) / 2, jpeg_cover_width, jpeg_cover_height, jpeg_cover_width, pCover_Buffer);
-        };
-    }
-    if (p_height)
-    {
-        int index = list->cursor + 1;
-        item = gui_get_item_by_index(tab, &index);
-        if (item)
-        {
-            file = (retro_emulator_file_t *)item->arg;
-            if (file->img_size == 0)
-            {
-                if (p_height > font_height)
-                    draw_centered_local_text_line(start_ypos + p_height + cover_height + 21 + (p_height - font_height) / 2, s_No_Cover, start_posx + 3, start_posx + 3 + cover_width, get_darken_pixel(curr_colors->dis_c, 80), curr_colors->bg_c);
-            }
-            else
-            {
-                //draw the cover
-                JPEG_DecodeToBuffer((uint32_t)(file->img_address), (uint32_t)pCover_Buffer, &jpeg_cover_width, &jpeg_cover_height, 255);
-                for (int y = 0; y < p_height; y++)
-                    for (int x = 0; x < p_width1; x++)
-                        dst_img[(start_ypos + p_height + cover_height + 21 + y) * ODROID_SCREEN_WIDTH + start_posx + (cover_width - p_width1) * 3 / 4 + 3 + x] =
-                            get_darken_pixel(pCover_Buffer[((r_height - p_height + y) * 8 / 7) * cover_width + x + x / 8], 40 + y * 20 / p_height);
-            }
-            index = list->cursor - 1;
-            item = gui_get_item_by_index(tab, &index);
-            if (item)
-            {
-                file = (retro_emulator_file_t *)item->arg;
-                if (file->img_size == 0)
-                {
-                    if (p_height > font_height)
-                        draw_centered_local_text_line(start_ypos + 11 + (p_height - font_height) / 2,
-                                                      s_No_Cover,
-                                                      start_posx + 3,
-                                                      start_posx + 3 + cover_width,
-                                                      get_darken_pixel(curr_colors->dis_c, 80),
-                                                      curr_colors->bg_c);
-                }
-                else
-                {
-                    //draw the cover
-                    JPEG_DecodeToBuffer((uint32_t)(file->img_address), (uint32_t)pCover_Buffer, &jpeg_cover_width, &jpeg_cover_height, 255);
-
-                    for (int y = 0; y < p_height; y++)
-                        for (int x = 0; x < p_width1; x++)
-                            dst_img[(start_ypos + 11 + y) * ODROID_SCREEN_WIDTH + start_posx + (cover_width - p_width1) * 3 / 4 + 3 + x] =
-                                get_darken_pixel(pCover_Buffer[(y + y / 8) * cover_width + x + x / 8], 60 - y * 20 / p_height);
-                }
-            }
-        }
-    }
-    gui_draw_simple_list(start_posx + cover_width + 12, tab);
-}
-
-#endif
-
-void gui_draw_list(tab_t *tab)
-{
-    odroid_overlay_draw_fill_rect(0, LIST_Y_OFFSET, LIST_WIDTH, LIST_HEIGHT, curr_colors->bg_c);
-
-#if COVERFLOW != 0
-    int theme_index = odroid_settings_theme_get();
-
-    switch (theme_index)
-    {
-    case 3:
-    {
-        listbox_t *list = &tab->listbox;
-
-        if (list->cursor >= 0 && list->cursor < list->length)
-        {
-
-            listbox_item_t *item = &list->items[list->cursor];
-
-            /* get the current cover size */
-            if (item)
-                gui_get_cover_size((retro_emulator_file_t *)item->arg, &current_cover_width, &current_cover_height);
-
-            int drawing[5] = {2, -2, 1, -1, 0};
-            int idx;
-
-            for (int cov_idx = 0; cov_idx < 5; cov_idx++)
-            {
-                idx = list->cursor + drawing[cov_idx];
-                item = gui_get_item_by_index(tab, &idx);
-                if (item)
-                    gui_draw_coverlight_h((retro_emulator_file_t *)item->arg, drawing[cov_idx]);
-            }
-
-            //draw current postion over all items
-            sprintf(str_buffer, "%d/%d", list->cursor + 1, list->length);
-            //
-            int width = strlen(str_buffer) * odroid_overlay_get_font_width();
-            odroid_overlay_draw_fill_rect((ODROID_SCREEN_WIDTH - width) / 2 - 2, 44, width + 4, 12, curr_colors->sel_c);
-            odroid_overlay_draw_fill_rect((ODROID_SCREEN_WIDTH - width) / 2 - 2 - 1, 45, 1, 10, get_darken_pixel(curr_colors->dis_c, 40));
-            odroid_overlay_draw_fill_rect((ODROID_SCREEN_WIDTH - width) / 2 - 2 + width + 4, 45, 1, 10, get_darken_pixel(curr_colors->dis_c, 40));
-            odroid_overlay_draw_fill_rect((ODROID_SCREEN_WIDTH - width) / 2 - 2 + 1, 43, width + 2, 1, get_darken_pixel(curr_colors->dis_c, 40));
-            odroid_overlay_draw_text_line((ODROID_SCREEN_WIDTH - width) / 2, 46, width, str_buffer, curr_colors->bg_c, curr_colors->sel_c);
-        }
-    }
-    break;
-    case 4:
-    {
-        listbox_t *list = &tab->listbox;
-
-        if (list->cursor >= 0 && list->cursor < list->length)
-        {
-            listbox_item_t *covitem = NULL;
-
-            /* Get the widther cover,  Draw covers and get the current cover size */
-            int idx;
-            uint32_t pos_list = NOCOVER_WIDTH + 2 * COVER_BORDER;
-            for (int cov_idx = -2; cov_idx < 1; cov_idx++)
-            {
-                idx = list->cursor + cov_idx;
-                covitem = gui_get_item_by_index(tab, &idx);
-                if (covitem)
-                {
-                    gui_get_cover_size((retro_emulator_file_t *)covitem->arg, &current_cover_width, &current_cover_height);
-                    pos_list = pos_list < (16 + current_cover_width + 4 * (cov_idx + 2)) ? (16 + current_cover_width + 4 * (cov_idx + 2)) : pos_list;
-                    gui_draw_coverlight_v((retro_emulator_file_t *)covitem->arg, cov_idx);
-                }
-            }
-
-            gui_draw_simple_list(pos_list + 4, tab);
-        }
-    }
-
-    break;
-    case 2:
-        gui_draw_coverflow_h(tab);
-        break;
-    case 1:
-        gui_draw_coverflow_v(tab, 4);
-        break;
-    default:
-        gui_draw_simple_list(10, tab);
-    }
-
-#else
-    gui_draw_simple_list(10, tab);
-#endif
-}
-//const char * GW_Themes[] = {s_Theme_sList, s_Theme_CoverV, s_Theme_CoverH,s_Theme_CoverLightV,s_Theme_CoverLight};
-
-void gui_draw_cover(retro_emulator_file_t *file)
-{
-    //nothing
-=======
-#include <odroid_system.h>
-#include <stdio.h>
-#include <string.h>
-#include <stdlib.h>
-#include <unistd.h>
-
-#include "lupng.h"
-#include "gui.h"
-#include "gw_lcd.h"
-
-#define IMAGE_LOGO_WIDTH    (47)
-#define IMAGE_LOGO_HEIGHT   (51)
-#define IMAGE_BANNER_WIDTH  (ODROID_SCREEN_WIDTH)
-#define IMAGE_BANNER_HEIGHT (32)
-#define STATUS_HEIGHT (33)
-#define HEADER_HEIGHT (47)
-
-#define CRC_WIDTH    (104)
-#define CRC_X_OFFSET (ODROID_SCREEN_WIDTH - CRC_WIDTH)
-#define CRC_Y_OFFSET (STATUS_HEIGHT)
-
-#define LIST_WIDTH       (ODROID_SCREEN_WIDTH)
-#define LIST_HEIGHT      (ODROID_SCREEN_HEIGHT - STATUS_HEIGHT - HEADER_HEIGHT)
-#define LIST_LINE_HEIGHT (odroid_overlay_get_font_size() + 2)
-#define LIST_LINE_COUNT  (LIST_HEIGHT / LIST_LINE_HEIGHT)
-#define LIST_X_OFFSET    (0)
-#define LIST_Y_OFFSET    (STATUS_HEIGHT)
-
-#define COVER_MAX_HEIGHT (184)
-#define COVER_MAX_WIDTH  (184)
-
-theme_t gui_themes[] = {
-    {0, C_GRAY, C_WHITE, C_AQUA},
-    {0, C_GRAY, C_GREEN, C_AQUA},
-    {0, C_WHITE, C_GREEN, C_AQUA},
-
-    {5, C_GRAY, C_WHITE, C_AQUA},
-    {5, C_GRAY, C_GREEN, C_AQUA},
-    {5, C_WHITE, C_GREEN, C_AQUA},
-
-    {11, C_GRAY, C_WHITE, C_AQUA},
-    {11, C_GRAY, C_GREEN, C_AQUA},
-    {11, C_WHITE, C_GREEN, C_AQUA},
-
-    {16, C_GRAY, C_WHITE, C_AQUA},
-    {16, C_GRAY, C_GREEN, C_AQUA},
-    {16, C_WHITE, C_GREEN, C_AQUA},
-};
-int gui_themes_count = 12;
-
-static size_t gp_buffer_size = 256 * 1024;
-static void  *gp_buffer = NULL;
-static char str_buffer[128];
-
-retro_gui_t gui;
-
-void gui_event(gui_event_t event, tab_t *tab)
-{
-    if (tab->event_handler)
-        (*tab->event_handler)(event, tab);
-}
-
-tab_t *gui_add_tab(const char *name, const void *header, void *arg, void *event_handler)
-{
-    tab_t *tab = rg_calloc(1, sizeof(tab_t));
-
-    sprintf(tab->name, "%s", name);
-    sprintf(tab->status, "Loading...");
-
-    tab->event_handler = event_handler;
-    tab->img_header = header;
-    tab->initialized = false;
-    tab->is_empty = false;
-    tab->arg = arg;
-
-    gui.tabs[gui.tabcount++] = tab;
-
-    printf("gui_add_tab: Tab '%s' added at index %d\n", tab->name, gui.tabcount - 1);
-
-    return tab;
-}
-
-void gui_init_tab(tab_t *tab)
-{
-    if (tab->initialized)
-        return;
-
-    tab->initialized = true;
-    // tab->status[0] = 0;
-
-    sprintf(str_buffer, "Sel.%.11s", tab->name);
-    // tab->listbox.cursor = odroid_settings_int32_get(str_buffer, 0);
-    tab_t *selected_tab = gui_get_tab(odroid_settings_MainMenuSelectedTab_get());
-    if (tab->name == selected_tab->name)
-    {
-        tab->listbox.cursor = odroid_settings_MainMenuCursor_get();
-    }
-
-    gui_event(TAB_INIT, tab);
-
-    tab->listbox.cursor = MIN(tab->listbox.cursor, tab->listbox.length -1);
-    tab->listbox.cursor = MAX(tab->listbox.cursor, 0);
-}
-
-tab_t *gui_get_tab(int index)
-{
-    return (index >= 0 && index < gui.tabcount) ? gui.tabs[index] : NULL;
-}
-
-tab_t *gui_get_current_tab()
-{
-    return gui_get_tab(gui.selected);
-}
-
-tab_t *gui_set_current_tab(int index)
-{
-    index %= gui.tabcount;
-
-    if (index < 0)
-        index += gui.tabcount;
-
-    gui.selected = index;
-
-    return gui_get_tab(gui.selected);
-}
-
-void gui_save_current_tab()
-{
-    tab_t *tab = gui_get_current_tab();
-
-    odroid_settings_MainMenuCursor_set(tab->listbox.cursor);
-    odroid_settings_MainMenuSelectedTab_set(gui.selected);
-    odroid_settings_commit();
-}
-
-listbox_item_t *gui_get_selected_item(tab_t *tab)
-{
-    listbox_t *list = &tab->listbox;
-
-    if (list->cursor >= 0 && list->cursor < list->length)
-        return &list->items[list->cursor];
-
-    return NULL;
-}
-
-static int list_comparator(const void *p, const void *q)
-{
-    return strcasecmp(((listbox_item_t*)p)->text, ((listbox_item_t*)q)->text);
-}
-
-void gui_sort_list(tab_t *tab, int sort_mode)
-{
-    if (tab->listbox.length == 0)
-        return;
-
-    qsort((void*)tab->listbox.items, tab->listbox.length, sizeof(listbox_item_t), list_comparator);
-}
-
-void gui_resize_list(tab_t *tab, int new_size)
-{
-    int cur_size = tab->listbox.length;
-
-    if (new_size == cur_size)
-        return;
-
-    if (new_size == 0)
-    {
-        rg_free(tab->listbox.items);
-        tab->listbox.items = NULL;
-    }
-    else
-    {
-        tab->listbox.items = rg_realloc(tab->listbox.items, new_size * sizeof(listbox_item_t));
-        for (int i = cur_size; i < new_size; i++)
-            memset(&tab->listbox.items[i], 0, sizeof(listbox_item_t));
-    }
-
-    tab->listbox.length = new_size;
-    tab->listbox.cursor = MIN(tab->listbox.cursor, tab->listbox.length -1);
-    tab->listbox.cursor = MAX(tab->listbox.cursor, 0);
-
-    printf("gui_resize_list: Resized list '%s' from %d to %d items\n", tab->name, cur_size, new_size);
-}
-
-void gui_scroll_list(tab_t *tab, scroll_mode_t mode)
-{
-    listbox_t *list = &tab->listbox;
-
-    if (list->length == 0 || list->cursor > list->length) {
-        return;
-    }
-
-    int cur_cursor = list->cursor;
-    int old_cursor = list->cursor;
-
-    if (mode == LINE_UP) {
-        cur_cursor--;
-    }
-    else if (mode == LINE_DOWN) {
-        cur_cursor++;
-    }
-    else if (mode == PAGE_UP) {
-        char st = ((char*)list->items[cur_cursor].text)[0];
-        int max = LIST_LINE_COUNT - 2;
-        while (--cur_cursor > 0 && max-- > 0)
-        {
-           if (st != ((char*)list->items[cur_cursor].text)[0]) break;
-        }
-    }
-    else if (mode == PAGE_DOWN) {
-        char st = ((char*)list->items[cur_cursor].text)[0];
-        int max = LIST_LINE_COUNT - 2;
-        while (++cur_cursor < list->length-1 && max-- > 0)
-        {
-           if (st != ((char*)list->items[cur_cursor].text)[0]) break;
-        }
-    }
-
-    if (cur_cursor < 0) cur_cursor = list->length - 1;
-    if (cur_cursor >= list->length) cur_cursor = 0;
-
-    list->cursor = cur_cursor;
-
-    if (cur_cursor != old_cursor)
-    {
-        gui_draw_notice(" ", C_BLACK);
-        gui_draw_list(tab);
-        gui_event(TAB_SCROLL, tab);
-    }
-}
-
-void gui_redraw()
-{
-    tab_t *tab = gui_get_current_tab();
-    gui_draw_header(tab);
-    gui_draw_status(tab);
-    gui_draw_list(tab);
-    gui_event(TAB_REDRAW, tab);
-
-    lcd_swap();
-}
-
-void gui_draw_header(tab_t *tab)
-{
-    if (tab->img_header)
-        odroid_display_write(0, ODROID_SCREEN_HEIGHT - IMAGE_BANNER_HEIGHT - 15, IMAGE_BANNER_WIDTH, IMAGE_BANNER_HEIGHT, tab->img_header);
-
-    odroid_overlay_draw_fill_rect(0, ODROID_SCREEN_HEIGHT - 15, ODROID_SCREEN_WIDTH, 1, C_GW_YELLOW);
-    odroid_overlay_draw_fill_rect(0, ODROID_SCREEN_HEIGHT - 14, ODROID_SCREEN_WIDTH, 4, C_GW_MAIN_COLOR);
-    odroid_overlay_draw_fill_rect(0, ODROID_SCREEN_HEIGHT - 10, ODROID_SCREEN_WIDTH, 2, C_BLACK);
-    odroid_overlay_draw_fill_rect(0, ODROID_SCREEN_HEIGHT - 8, ODROID_SCREEN_WIDTH, 2, C_GW_MAIN_COLOR);
-    odroid_overlay_draw_fill_rect(0, ODROID_SCREEN_HEIGHT - 6, ODROID_SCREEN_WIDTH, 2, C_BLACK);
-    odroid_overlay_draw_fill_rect(0, ODROID_SCREEN_HEIGHT - 4, ODROID_SCREEN_WIDTH, 1, C_GW_MAIN_COLOR);
-    odroid_overlay_draw_fill_rect(0, ODROID_SCREEN_HEIGHT - 3, ODROID_SCREEN_WIDTH, 2, C_BLACK);
-    odroid_overlay_draw_fill_rect(0, ODROID_SCREEN_HEIGHT - 1, ODROID_SCREEN_WIDTH, 1, C_GW_MAIN_COLOR);
-}
-
-// void gui_draw_notice(tab_t *tab)
-void gui_draw_notice(const char *text, uint16_t color)
-{
-    odroid_overlay_draw_text(CRC_X_OFFSET, CRC_Y_OFFSET, CRC_WIDTH, text, color, C_BLACK);
-}
-
-void gui_draw_status(tab_t *tab)
-{
-    odroid_overlay_draw_fill_rect(0, 0, ODROID_SCREEN_WIDTH, STATUS_HEIGHT, C_GW_MAIN_COLOR);
-    odroid_overlay_draw_fill_rect(0, 1, ODROID_SCREEN_WIDTH, 2, C_BLACK);
-    odroid_overlay_draw_fill_rect(0, 4, ODROID_SCREEN_WIDTH, 2, C_BLACK);
-    odroid_overlay_draw_fill_rect(0, 8, ODROID_SCREEN_WIDTH, 2, C_BLACK);
-
-    odroid_overlay_draw_text(
-        0,
-        18,
-        ODROID_SCREEN_WIDTH,
-        tab->status,
-        C_GW_YELLOW,
-        C_GW_MAIN_COLOR
-    );
-
-    odroid_overlay_draw_battery(ODROID_SCREEN_WIDTH - 32, 17);
-}
-
-void gui_draw_list(tab_t *tab)
-{
-    int columns = LIST_WIDTH / odroid_overlay_get_font_width();
-    int lines = LIST_LINE_COUNT;
-    // theme_t *theme = &gui_themes[gui.theme % gui_themes_count];
-    listbox_t *list = &tab->listbox;
-
-    odroid_overlay_draw_fill_rect(0, LIST_Y_OFFSET, LIST_WIDTH, LIST_HEIGHT, C_BLACK);
-
-    for (int i = 0; i < lines; i++) {
-        int entry = list->cursor + i - (lines / 2);
-
-        if (entry >= 0 && entry < list->length) {
-            sprintf(str_buffer, "%.*s", columns, list->items[entry].text);
-        } else {
-            str_buffer[0] = '\0';
-        }
-
-        odroid_overlay_draw_text(
-            LIST_X_OFFSET,
-            LIST_Y_OFFSET + i * LIST_LINE_HEIGHT,
-            LIST_WIDTH,
-            str_buffer,
-            (entry == list->cursor) ? C_GW_YELLOW : C_GW_OPAQUE_YELLOW,
-            C_BLACK
-        );
-
-    }
-}
-
-void gui_draw_cover(retro_emulator_file_t *file)
-{
-    retro_emulator_t *emu = file_to_emu(file);
-
-    if (gp_buffer == NULL)
-        gp_buffer = rg_alloc(gp_buffer_size, MEM_ANY);
-
-    uint16_t *cover_buffer = (uint16_t*)gp_buffer;
-    const int cover_buffer_length = gp_buffer_size / 2;
-    uint16_t cover_width = 0, cover_height = 0;
-
-    if (file->checksum > 0 && file->missing_cover == 0)
-    {
-        char path1[128], path2[128], buf_crc[10];
-
-        sprintf(buf_crc, "%08lX", file->checksum);
-        sprintf(path1, "%s/%s/%c/%s.png", ODROID_BASE_PATH_ROMART, emu->dirname, buf_crc[0], buf_crc);
-        sprintf(path2, "%s/%s/%c/%s.art", ODROID_BASE_PATH_ROMART, emu->dirname, buf_crc[0], buf_crc);
-
-        FILE *fp;
-
-        if ((fp = fopen(path2, "rb")))
-        {
-            fread(&cover_width, 2, 1, fp);
-            fread(&cover_height, 2, 1, fp);
-            fread(cover_buffer, 2, cover_buffer_length, fp);
-            fclose(fp);
-        }
-
-        if (cover_width > 0 && cover_height > 0)
-        {
-            int height = MIN(cover_height, COVER_MAX_HEIGHT);
-            int width = MIN(cover_width, COVER_MAX_WIDTH);
-
-            if (cover_height > COVER_MAX_HEIGHT || cover_width > COVER_MAX_WIDTH)
-                gui_draw_notice("Art too large", C_ORANGE);
-
-            odroid_display_write_rect(320 - width, 240 - height, width, height, cover_width, cover_buffer);
-            return;
-        }
-    }
-
-    gui_draw_notice(" No art found", C_RED);
-    file->missing_cover = 1;
->>>>>>> 9f823c31
-}+#include <odroid_system.h>
+#include <stdio.h>
+#include <string.h>
+#include <stdlib.h>
+#include <unistd.h>
+#include <assert.h>
+
+#include "lupng.h"
+#include "gui.h"
+#include "gw_lcd.h"
+#include "rg_i18n.h"
+#include "bitmaps.h"
+#include "main.h"
+
+#if !defined(COVERFLOW)
+#define COVERFLOW 0
+#endif /* COVERFLOW */
+
+
+#if !defined(GNW_TARGET_ZELDA)
+#define GNW_TARGET_ZELDA 0
+#endif /* GNW_TARGET_ZELDA */
+
+#define IMAGE_LOGO_WIDTH (47)
+#define IMAGE_LOGO_HEIGHT (51)
+#define IMAGE_BANNER_WIDTH (ODROID_SCREEN_WIDTH)
+#define IMAGE_BANNER_HEIGHT (32)
+#define STATUS_HEIGHT (33)
+#define HEADER_HEIGHT (47)
+
+#define CRC_WIDTH (104)
+#define CRC_X_OFFSET (ODROID_SCREEN_WIDTH - CRC_WIDTH)
+#define CRC_Y_OFFSET (STATUS_HEIGHT)
+
+#define LIST_WIDTH (ODROID_SCREEN_WIDTH)
+#define LIST_HEIGHT (ODROID_SCREEN_HEIGHT - STATUS_HEIGHT - HEADER_HEIGHT)
+#define LIST_LINE_HEIGHT (odroid_overlay_get_font_size() + 2)
+#define LIST_LINE_COUNT (LIST_HEIGHT / LIST_LINE_HEIGHT)
+#define LIST_X_OFFSET (0)
+#define LIST_Y_OFFSET (STATUS_HEIGHT)
+
+#define COVER_MAX_HEIGHT (100)
+#define COVER_MAX_WIDTH (186)
+
+#ifdef COVERFLOW
+/* instances for JPEG decoder */
+#include "hw_jpeg_decoder.h"
+
+// reuse existing buffer from gw_lcd.h
+#define JPEG_BUFFER_SIZE ((uint32_t)sizeof(emulator_framebuffer) - 4)
+
+#define NOCOVER_HEIGHT ((uint32_t)(68))
+#define NOCOVER_WIDTH ((uint32_t)(68))
+#define COVER_420_SIZE ((uint32_t)(COVER_MAX_HEIGHT * COVER_MAX_WIDTH * 3 / 2))
+#define COVER_16BITS_SIZE ((uint32_t)(COVER_MAX_HEIGHT * COVER_MAX_WIDTH * 2))
+
+static uint8_t *pJPEG_Buffer = NULL;
+static uint16_t *pCover_Buffer = NULL;
+static uint32_t current_cover_width = NOCOVER_WIDTH;
+static uint32_t current_cover_height = NOCOVER_HEIGHT;
+const static uint32_t COVER_BORDER = 6;
+
+const uint8_t cover_light[5] = {60, 120, 255, 120, 60};
+const uint8_t cover_light3[3] = {255, 120, 60};
+#endif
+
+
+#if GNW_TARGET_ZELDA != 0
+//zelda version change mario red to zelda green
+#define _2CC(C) (((C >> 0) & 0xF800) | ((C >> 13) & 0x7E0) | ((C >> 3) & 0x1F))
+#else
+#define _2CC(C) (((C >> 8) & 0xF800) | ((C >> 5) & 0x7E0) | ((C >> 3) & 0x1F))
+#endif
+
+#define _2C_(C) (((C >> 8) & 0xF800) | ((C >> 5) & 0x7E0) | ((C >> 3) & 0x1F))
+
+const colors_t gui_colors[] = {
+    //Main Theme color
+    {_2C_(0x000000), _2CC(0x600000), _2C_(0xD08828), _2C_(0x584010)},
+    {_2C_(0x000000), _2CC(0x900000), _2C_(0xD08828), _2C_(0x584010)},
+    {_2C_(0x000000), _2CC(0x300000), _2C_(0xD08828), _2C_(0x584010)},
+    {_2C_(0x000000), _2CC(0x600000), _2C_(0xFFD700), _2C_(0x604008)},
+    {_2C_(0x000000), _2CC(0x900000), _2C_(0xFFD700), _2C_(0x604008)},
+    {_2C_(0x000000), _2CC(0x300000), _2C_(0xFFD700), _2C_(0x604008)},
+
+    {_2CC(0x100000), _2CC(0x600000), _2C_(0xD08828), _2C_(0x584010)},
+    {_2CC(0x100000), _2CC(0x900000), _2C_(0xD08828), _2C_(0x584010)},
+    {_2CC(0x100000), _2CC(0x600000), _2C_(0xFFD700), _2C_(0x604008)},
+    {_2CC(0x100000), _2CC(0x900000), _2C_(0xFFD700), _2C_(0x604008)},
+    //give mario green or give zelda red theme
+    {_2C_(0x000000), _2CC(0x006000), _2C_(0xD08828), _2C_(0x584010)},
+    {_2C_(0x000000), _2CC(0x006000), _2C_(0xFFD700), _2C_(0x604008)},
+    //othere themes
+    {_2C_(0x32435F), _2C_(0x865F48), _2C_(0xE1DCD9), _2C_(0x8F8681)},
+    {_2C_(0x2F1812), _2C_(0x40686A), _2C_(0xB78338), _2C_(0x915C4C)},
+    {_2C_(0x002C2F), _2C_(0x023459), _2C_(0xB2A59F), _2C_(0x1E646E)},
+    {_2C_(0x5D353E), _2C_(0x804838), _2C_(0xB2D6CE), _2C_(0x024B40)},
+    {_2C_(0x171516), _2C_(0x2B3C1A), _2C_(0xFFE083), _2C_(0xE99A24)},
+    {_2C_(0x3C1832), _2C_(0x92617E), _2C_(0xCC5B3B), _2C_(0x982827)},
+    {_2C_(0x2E1E11), _2C_(0x655C57), _2C_(0xFEF0BF), _2C_(0xF3B749)},
+    {_2C_(0x2C413C), _2C_(0x61271C), _2C_(0xE5D1AC), _2C_(0xEF6E2C)},
+    {_2C_(0x252839), _2C_(0x9AB878), _2C_(0xF2DE99), _2C_(0xE98D24)},
+    {_2C_(0x702020), _2C_(0x867182), _2C_(0xF2D3C1), _2C_(0xD36D3D)},
+    {_2C_(0x32435F), _2C_(0x80341F), _2C_(0xE8C7B6), _2C_(0xEB9772)},
+    {_2C_(0x704020), _2CC(0x801008), _2C_(0xACB320), _2C_(0x786C10)},
+    {_2C_(0x525E76), _2C_(0x85683D), _2C_(0xDFE4DE), _2C_(0x126F80)},
+    {_2C_(0x603010), _2C_(0x6D8DB6), _2C_(0xFFCC71), _2C_(0x9EA2AB)},
+
+};
+
+colors_t *curr_colors = (colors_t *)(&gui_colors[0]);
+
+int gui_colors_count = 26;
+
+static char str_buffer[128];
+
+retro_gui_t gui;
+
+void gui_event(gui_event_t event, tab_t *tab)
+{
+    if (tab->event_handler)
+        (*tab->event_handler)(event, tab);
+}
+
+tab_t *gui_add_tab(const char *name, const void *logo, const void *header, void *arg, void *event_handler)
+{
+    tab_t *tab = rg_calloc(1, sizeof(tab_t));
+
+    sprintf(tab->name, "%s", name);
+    sprintf(tab->status, "Loading...");
+
+    tab->event_handler = event_handler;
+    tab->img_header = header;
+    tab->img_logo = logo ?: (void *)tab;
+    tab->initialized = false;
+    tab->is_empty = false;
+    tab->arg = arg;
+
+    gui.tabs[gui.tabcount++] = tab;
+
+    printf("gui_add_tab: Tab '%s' added at index %d\n", tab->name, gui.tabcount - 1);
+
+    return tab;
+}
+
+void gui_init_tab(tab_t *tab)
+{
+    if (tab->initialized)
+        return;
+
+    tab->initialized = true;
+    // tab->status[0] = 0;
+
+    /* setup JPEG decoder instance with 32bits aligned address */
+    // reuse emulator buffer for JPEG decoder & DMA2 buffering
+    // Direct access to DTCM is not allowed for DMA2D :(
+    pJPEG_Buffer = (uint8_t *)((uint32_t)&emulator_framebuffer + 4 - ((uint32_t)&emulator_framebuffer) % 4);
+    pCover_Buffer = (uint16_t *)(pJPEG_Buffer + COVER_420_SIZE + 4 - COVER_420_SIZE % 4);
+    assert(JPEG_DecodeToBufferInit((uint32_t)pJPEG_Buffer, JPEG_BUFFER_SIZE) == 0);
+    assert((COVER_420_SIZE + COVER_16BITS_SIZE + 12) <= sizeof(emulator_framebuffer));
+    //printf("JPEG init done\n");
+    /* -------------------------- */
+
+    sprintf(str_buffer, "Sel.%.11s", tab->name);
+    // tab->listbox.cursor = odroid_settings_int32_get(str_buffer, 0);
+    tab_t *selected_tab = gui_get_tab(odroid_settings_MainMenuSelectedTab_get());
+    if (tab->name == selected_tab->name)
+    {
+        tab->listbox.cursor = odroid_settings_MainMenuCursor_get();
+    }
+
+    gui_event(TAB_INIT, tab);
+
+    tab->listbox.cursor = MIN(tab->listbox.cursor, tab->listbox.length - 1);
+    tab->listbox.cursor = MAX(tab->listbox.cursor, 0);
+}
+
+tab_t *gui_get_tab(int index)
+{
+    return (index >= 0 && index < gui.tabcount) ? gui.tabs[index] : NULL;
+}
+
+tab_t *gui_get_current_tab()
+{
+    return gui_get_tab(gui.selected);
+}
+
+tab_t *gui_set_current_tab(int index)
+{
+    index %= gui.tabcount;
+
+    if (index < 0)
+        index += gui.tabcount;
+
+    gui.selected = index;
+
+    return gui_get_tab(gui.selected);
+}
+
+void gui_save_current_tab()
+{
+    tab_t *tab = gui_get_current_tab();
+
+    odroid_settings_MainMenuCursor_set(tab->listbox.cursor);
+    odroid_settings_MainMenuSelectedTab_set(gui.selected);
+    odroid_settings_commit();
+}
+
+listbox_item_t *gui_get_selected_item(tab_t *tab)
+{
+    listbox_t *list = &tab->listbox;
+
+    if (list->cursor >= 0 && list->cursor < list->length)
+        return &list->items[list->cursor];
+
+    return NULL;
+}
+
+static int list_comparator(const void *p, const void *q)
+{
+    return strcasecmp(((listbox_item_t *)p)->text, ((listbox_item_t *)q)->text);
+}
+
+void gui_sort_list(tab_t *tab, int sort_mode)
+{
+    if (tab->listbox.length == 0)
+        return;
+
+    qsort((void *)tab->listbox.items, tab->listbox.length, sizeof(listbox_item_t), list_comparator);
+}
+
+void gui_resize_list(tab_t *tab, int new_size)
+{
+    int cur_size = tab->listbox.length;
+
+    if (new_size == cur_size)
+        return;
+
+    if (new_size == 0)
+    {
+        rg_free(tab->listbox.items);
+        tab->listbox.items = NULL;
+    }
+    else
+    {
+        tab->listbox.items = rg_realloc(tab->listbox.items, new_size * sizeof(listbox_item_t));
+        for (int i = cur_size; i < new_size; i++)
+            memset(&tab->listbox.items[i], 0, sizeof(listbox_item_t));
+    }
+
+    tab->listbox.length = new_size;
+    tab->listbox.cursor = MIN(tab->listbox.cursor, tab->listbox.length - 1);
+    tab->listbox.cursor = MAX(tab->listbox.cursor, 0);
+
+    printf("gui_resize_list: Resized list '%s' from %d to %d items\n", tab->name, cur_size, new_size);
+}
+
+void gui_scroll_list(tab_t *tab, scroll_mode_t mode)
+{
+    listbox_t *list = &tab->listbox;
+
+    if (list->length == 0 || list->cursor > list->length)
+    {
+        return;
+    }
+
+    int cur_cursor = list->cursor;
+    int old_cursor = list->cursor;
+
+    if (mode == LINE_UP)
+    {
+        cur_cursor--;
+    }
+    else if (mode == LINE_DOWN)
+    {
+        cur_cursor++;
+    }
+    else if (mode == PAGE_UP)
+    {
+        char st = ((char *)list->items[cur_cursor].text)[0];
+        int max = LIST_LINE_COUNT - 2;
+        while (--cur_cursor > 0 && max-- > 0)
+        {
+            if (st != ((char *)list->items[cur_cursor].text)[0])
+                break;
+        }
+    }
+    else if (mode == PAGE_DOWN)
+    {
+        char st = ((char *)list->items[cur_cursor].text)[0];
+        int max = LIST_LINE_COUNT - 2;
+        while (++cur_cursor < list->length - 1 && max-- > 0)
+        {
+            if (st != ((char *)list->items[cur_cursor].text)[0])
+                break;
+        }
+    }
+
+    if (cur_cursor < 0)
+        cur_cursor = list->length - 1;
+    if (cur_cursor >= list->length)
+        cur_cursor = 0;
+
+    list->cursor = cur_cursor;
+
+    if (cur_cursor != old_cursor)
+    {
+        gui_draw_notice(" ", curr_colors->bg_c);
+        gui_draw_list(tab);
+        gui_event(TAB_SCROLL, tab);
+    }
+}
+
+void gui_redraw()
+{
+    tab_t *tab = gui_get_current_tab();
+    gui_draw_header(tab);
+    gui_draw_status(tab);
+    gui_draw_list(tab);
+    gui_event(TAB_REDRAW, tab);
+
+    lcd_swap();
+}
+
+void gui_draw_navbar()
+{
+    for (int i = 0; i < gui.tabcount; i++)
+    {
+        odroid_display_write(i * IMAGE_LOGO_WIDTH, 0, IMAGE_LOGO_WIDTH, IMAGE_LOGO_HEIGHT, gui.tabs[i]->img_logo);
+    }
+}
+
+void gui_draw_header(tab_t *tab)
+{
+
+    odroid_overlay_draw_fill_rect(0, ODROID_SCREEN_HEIGHT - IMAGE_BANNER_HEIGHT - 15, ODROID_SCREEN_WIDTH, 32, curr_colors->main_c);
+
+    if (tab->img_header)
+        odroid_overlay_draw_logo(8, ODROID_SCREEN_HEIGHT - IMAGE_BANNER_HEIGHT - 15 + 7, (retro_logo_image *)(tab->img_header), curr_colors->sel_c);
+
+    if (tab->img_logo) {
+        retro_logo_image *img_logo = (retro_logo_image *)(tab->img_logo);
+        int h = img_logo->height;
+        h = (IMAGE_BANNER_HEIGHT - h) / 2;
+        int w = h + img_logo->width;
+        
+        odroid_overlay_draw_logo(ODROID_SCREEN_WIDTH - w - 1, 
+                                 ODROID_SCREEN_HEIGHT - IMAGE_BANNER_HEIGHT - 15 + h, 
+                                 img_logo, get_shined_pixel(curr_colors->main_c, 25));
+    }
+
+    odroid_overlay_draw_fill_rect(0, ODROID_SCREEN_HEIGHT - 15, ODROID_SCREEN_WIDTH, 1, curr_colors->sel_c);
+    odroid_overlay_draw_fill_rect(0, ODROID_SCREEN_HEIGHT - 13, ODROID_SCREEN_WIDTH, 4, curr_colors->main_c);
+    odroid_overlay_draw_fill_rect(0, ODROID_SCREEN_HEIGHT - 10, ODROID_SCREEN_WIDTH, 2, curr_colors->bg_c);
+    odroid_overlay_draw_fill_rect(0, ODROID_SCREEN_HEIGHT - 8, ODROID_SCREEN_WIDTH, 2, curr_colors->main_c);
+    odroid_overlay_draw_fill_rect(0, ODROID_SCREEN_HEIGHT - 6, ODROID_SCREEN_WIDTH, 2, curr_colors->bg_c);
+    odroid_overlay_draw_fill_rect(0, ODROID_SCREEN_HEIGHT - 4, ODROID_SCREEN_WIDTH, 1, curr_colors->main_c);
+    odroid_overlay_draw_fill_rect(0, ODROID_SCREEN_HEIGHT - 3, ODROID_SCREEN_WIDTH, 2, curr_colors->bg_c);
+    odroid_overlay_draw_fill_rect(0, ODROID_SCREEN_HEIGHT - 1, ODROID_SCREEN_WIDTH, 1, curr_colors->main_c);
+}
+
+// void gui_draw_notice(tab_t *tab)
+void gui_draw_notice(const char *text, uint16_t color)
+{
+    odroid_overlay_draw_text(CRC_X_OFFSET, CRC_Y_OFFSET, CRC_WIDTH, text, color, curr_colors->bg_c);
+}
+
+void gui_draw_status(tab_t *tab)
+{
+    odroid_overlay_draw_fill_rect(0, 0, ODROID_SCREEN_WIDTH, STATUS_HEIGHT, curr_colors->main_c);
+    odroid_overlay_draw_fill_rect(0, 1, ODROID_SCREEN_WIDTH, 2, curr_colors->bg_c);
+    odroid_overlay_draw_fill_rect(0, 4, ODROID_SCREEN_WIDTH, 2, curr_colors->bg_c);
+    odroid_overlay_draw_fill_rect(0, 8, ODROID_SCREEN_WIDTH, 2, curr_colors->bg_c);
+
+    odroid_overlay_draw_logo(8, 16, (retro_logo_image *)(&logo_rgo), curr_colors->sel_c);
+
+    odroid_overlay_draw_battery(ODROID_SCREEN_WIDTH - 32, 17);
+}
+
+listbox_item_t *gui_get_selected_prior_item(tab_t *tab)
+{
+    listbox_t *list = &tab->listbox;
+
+    int x = list->cursor - 1;
+    if (x < 0)
+        x = list->length - 1;
+
+    if (x >= 0 && x < list->length)
+        return &list->items[x];
+
+    return NULL;
+}
+
+listbox_item_t *gui_get_selected_next_item(tab_t *tab)
+{
+    listbox_t *list = &tab->listbox;
+
+    int x = list->cursor + 1;
+    if (x >= list->length)
+        x = 0;
+
+    if (x >= 0 && x < list->length)
+        return &list->items[x];
+
+    return NULL;
+}
+
+listbox_item_t *gui_get_item_by_index(tab_t *tab, int *index)
+{
+    listbox_t *list = &tab->listbox;
+    int x = *index;
+
+    if (x < 0)
+        x = (list->length + x) % (list->length);
+
+    if (x >= list->length)
+        x = x % (list->length);
+
+    if (x >= 0 && x < list->length)
+    {
+        *index = x;
+        return &list->items[x];
+    }
+    return NULL;
+}
+
+void gui_draw_item_postion_v(int posx, int starty, int endy, int cur, int size)
+{
+    sprintf(str_buffer, "%d", size);
+    int len = strlen(str_buffer);
+    sprintf(str_buffer, "%0*d/%0*d", len, cur, len, size);
+    len = strlen(str_buffer);
+    int height = len * odroid_overlay_get_font_size();
+    uint16_t *dst_img = lcd_get_active_buffer();
+    int posy = (cur * (endy - starty + 1 - height)) / (size + 1);
+    //posy = (posy < 0) ? 0 : posy;
+
+    for (int y = starty; y <= starty + posy; y++)
+        dst_img[y * ODROID_SCREEN_WIDTH + posx] = get_darken_pixel_d(curr_colors->sel_c, curr_colors->bg_c, ((y - starty + 1) * 90) / posy + 10);
+    for (int y = posy + starty + height; y <= endy; y++)
+        dst_img[y * ODROID_SCREEN_WIDTH + posx] = get_darken_pixel_d(curr_colors->sel_c, curr_colors->bg_c, ((endy - y + 1) * 90) / (endy - starty - posy - height + 1) + 10);
+
+    odroid_overlay_draw_fill_rect(
+        posx - odroid_overlay_get_font_width() / 2 - 1,
+        starty + posy - 1,
+        odroid_overlay_get_font_size() + 2, height + 2, curr_colors->sel_c);
+    odroid_overlay_draw_fill_rect(
+        posx - odroid_overlay_get_font_width() / 2,
+        starty + posy - 2,
+        odroid_overlay_get_font_width(), 1, curr_colors->dis_c);
+    odroid_overlay_draw_fill_rect(
+        posx - odroid_overlay_get_font_width() / 2,
+        starty + posy + height + 1,
+        odroid_overlay_get_font_width(), 1, curr_colors->dis_c);
+
+    for (int y = 0; y < len; y++)
+        odroid_overlay_draw_text_line(
+            posx - odroid_overlay_get_font_width() / 2,
+            starty + posy + y * odroid_overlay_get_font_size(), //top
+            odroid_overlay_get_font_width(),
+            &str_buffer[y],
+            curr_colors->bg_c,
+            curr_colors->sel_c);
+}
+
+void gui_draw_simple_list(int posx, tab_t *tab)
+{
+    listbox_t *list = &tab->listbox;
+    if (list->cursor >= 0 && list->cursor < list->length)
+    {
+        int font_height = odroid_overlay_get_local_font_size();
+        int w = (ODROID_SCREEN_WIDTH - posx - 10) / odroid_overlay_get_local_font_width();
+        w = w * odroid_overlay_get_local_font_width();
+        listbox_item_t *item = &list->items[list->cursor];
+        int h1 = LIST_Y_OFFSET + (LIST_HEIGHT - font_height) / 2;
+        if (item)
+            odroid_overlay_draw_local_text_line(posx, h1, w, list->items[list->cursor].text, curr_colors->sel_c, curr_colors->bg_c, NULL, 0);
+
+        int index_next = list->cursor + 1;
+        int index_proior = list->cursor - 1;
+        int max_line = (LIST_HEIGHT - font_height) / font_height / 2;
+        int h2 = h1;
+        h1++;
+        for (int i = 0; i < max_line; i++)
+        {
+            listbox_item_t *next_item = gui_get_item_by_index(tab, &index_next);
+            h1 = h1 + font_height + max_line - i;
+            h2 = h2 - font_height - max_line + i;
+            if (h2 < LIST_Y_OFFSET) //out range;
+                break;
+            if (next_item)
+                odroid_overlay_draw_local_text_line(
+                    posx,
+                    h1,
+                    w,
+                    list->items[index_next].text,
+                    get_darken_pixel_d(curr_colors->dis_c, curr_colors->bg_c, (max_line - i) * 100 / max_line),
+                    curr_colors->bg_c,
+                    NULL,
+                    0);
+            index_next++;
+            listbox_item_t *prior_item = gui_get_item_by_index(tab, &index_proior);
+            if (prior_item)
+                odroid_overlay_draw_local_text_line(
+                    posx,
+                    h2,
+                    w,
+                    list->items[index_proior].text,
+                    get_darken_pixel_d(curr_colors->dis_c, curr_colors->bg_c, (max_line - i) * 100 / max_line),
+                    curr_colors->bg_c,
+                    NULL,
+                    0);
+            index_proior--;
+        }
+        //draw currpostion
+        gui_draw_item_postion_v(ODROID_SCREEN_WIDTH - 5, LIST_Y_OFFSET + 4, LIST_Y_OFFSET + LIST_HEIGHT - 4, list->cursor + 1, list->length);
+    }
+}
+
+#if COVERFLOW != 0
+
+static void draw_centered_local_text_line(uint16_t y_pos,
+                                          const char *text,
+                                          uint16_t x1,
+                                          uint16_t x2,
+                                          uint16_t color,
+                                          uint16_t color_bg)
+{
+    int width = strlen(text) * odroid_overlay_get_local_font_width();
+    int x_pos = (x2 - x1) / 2 - width / 2;
+    if (x_pos < 0)
+        x_pos = 0;
+    if (width > (x2 - x1))
+        width = x2 - x1;
+
+    odroid_overlay_draw_local_text_line(x_pos + x1, y_pos, width, text, color, color_bg, NULL, 0);
+}
+
+void gui_draw_item_postion_h(int posy, int startx, int endx, int cur, int size)
+{
+    sprintf(str_buffer, "%d", size);
+    int len = strlen(str_buffer);
+    sprintf(str_buffer, "%0*d/%0*d", len, cur, len, size);
+    len = strlen(str_buffer);
+    int width = len * odroid_overlay_get_font_width();
+    uint16_t *dst_img = lcd_get_active_buffer();
+    int posx = (cur * (endx - startx + 1 - width)) / (size + 1);
+
+    for (int x = startx; x <= startx + posx; x++)
+    {
+        dst_img[(posy - 1) * ODROID_SCREEN_WIDTH + x] = get_darken_pixel_d(curr_colors->dis_c,curr_colors->bg_c, 100 - ((x - startx + 1) * 90) / posx);
+        dst_img[(posy - 2) * ODROID_SCREEN_WIDTH + x] = get_darken_pixel_d(curr_colors->sel_c,curr_colors->bg_c, 100 - ((x - startx + 1) * 90) / posx);
+    }
+    for (int x = posx + startx + width; x <= endx; x++)
+    {
+        dst_img[(posy - 1) * ODROID_SCREEN_WIDTH + x] = get_darken_pixel_d(curr_colors->dis_c, curr_colors->bg_c,100 - ((endx - x + 1) * 90) / (endx - startx - posx - width + 1));
+        dst_img[(posy - 2) * ODROID_SCREEN_WIDTH + x] = get_darken_pixel_d(curr_colors->sel_c, curr_colors->bg_c,100 - ((endx - x + 1) * 90) / (endx - startx - posx - width + 1));
+    }
+
+    odroid_overlay_draw_text_line(
+        posx + startx,
+        posy - odroid_overlay_get_font_size(), //top
+        width,
+        str_buffer,
+        curr_colors->sel_c,
+        curr_colors->bg_c);
+}
+
+static void gui_get_cover_size(retro_emulator_file_t *file, uint32_t *cov_width, uint32_t *cov_height)
+{
+    uint32_t jpeg_cov_width = 0, jpeg_cov_height = 0;
+
+    *cov_width = NOCOVER_WIDTH;
+    *cov_height = NOCOVER_HEIGHT;
+
+    if (file == NULL)
+        return;
+
+    if (file->img_size != 0)
+    {
+        if (JPEG_DecodeGetSize((uint32_t)(file->img_address), &jpeg_cov_width, &jpeg_cov_height) == 0)
+        {
+            *cov_width = jpeg_cov_width;
+            *cov_height = jpeg_cov_height;
+        }
+    }
+}
+
+void gui_draw_coverlight_h(retro_emulator_file_t *file, int cover_position)
+{
+    int32_t cover_x = 0, cover_y = 55;
+    uint32_t cover_width = NOCOVER_WIDTH;
+    uint32_t cover_height = NOCOVER_HEIGHT;
+
+    static uint32_t nocover_width = NOCOVER_WIDTH;
+    static uint32_t nocover_height = NOCOVER_HEIGHT;
+
+    if (file == NULL)
+        return;
+
+    if ((file->img_size) != 0)
+    {
+        JPEG_DecodeToBuffer((uint32_t)(file->img_address), (uint32_t)pCover_Buffer, &cover_width, &cover_height, cover_light[cover_position + 2]);
+        if (nocover_width > cover_width)
+            nocover_width = cover_width;
+        if (nocover_height > cover_height)
+            nocover_height = cover_height;
+    }
+    else
+    {
+        cover_width = nocover_width;
+        cover_height = nocover_height;
+    }
+
+    switch (cover_position)
+    {
+    // TOP LEFT Cover
+    case -2:
+    {
+        cover_x = 0;
+        cover_y += -20;
+    }
+    break;
+    // MIDDLE LEFT Cover
+    case -1:
+    {
+        cover_x = (GW_LCD_WIDTH - current_cover_width) / 2 - COVER_BORDER - (cover_width + 2 * COVER_BORDER) + 16;
+        if (cover_x < 12)
+            cover_x = 12;
+        cover_y += (COVER_MAX_HEIGHT - cover_height) / 2 - 10;
+    }
+    break;
+    // Current Cover
+    case 0:
+    {
+        cover_x = (GW_LCD_WIDTH - cover_width) / 2 - COVER_BORDER;
+        cover_y += (COVER_MAX_HEIGHT - cover_height) / 2;
+    }
+    break;
+    // MIDDLE RIGHT Cover
+    case 1:
+    {
+        cover_x = (GW_LCD_WIDTH + current_cover_width) / 2 + COVER_BORDER - 16;
+        if ((cover_x + cover_width + 12) > GW_LCD_WIDTH)
+            cover_x = GW_LCD_WIDTH - cover_width - 24;
+        cover_y += (COVER_MAX_HEIGHT - cover_height) / 2 - 10;
+    }
+    break;
+    // TOP RIGHT cover
+    case 2:
+    {
+        cover_x = GW_LCD_WIDTH - cover_width - 2 * COVER_BORDER;
+        cover_y += -20;
+    }
+    break;
+    }
+
+    /* no cover art, draw a grey box */
+    if ((file->img_size) == 0)
+        odroid_overlay_draw_fill_rect(cover_x + COVER_BORDER, cover_y + COVER_BORDER, cover_width, cover_height, get_darken_pixel(C_GRAY, 100 * cover_light[cover_position + 2] / 255));
+
+    /* display the cover art */
+    else
+        odroid_display_write_rect(cover_x + COVER_BORDER, cover_y + COVER_BORDER, cover_width, cover_height, cover_width, pCover_Buffer);
+
+    /* add decoration around the cover art */
+    /* current cover */
+    if (cover_position == 0)
+    {
+        odroid_overlay_draw_rect(cover_x, cover_y, cover_width + 2 * COVER_BORDER, cover_height + 2 * COVER_BORDER, COVER_BORDER, curr_colors->bg_c);
+        odroid_overlay_draw_rect(2 + cover_x, 2 + cover_y, cover_width + 8, cover_height + 8, 2, curr_colors->sel_c);
+
+        /* TODO add shadowing */
+        //left side
+        /*
+        uint16_t *pix = lcd_get_active_buffer();
+        int pix_pos=0;
+
+        for ( int xs = cover_x -12 ; xs < cover_x; xs++)
+            for ( int ys = cover_y-6 ; ys < cover_y+cover_height+6; ys++)
+            {
+                pix_pos= ys*GW_LCD_WIDTH + xs;
+                pix[pix_pos] = get_darken_pixel(pix[pix_pos], 100 - 80*(xs - cover_x + 12)/12);                
+            }
+
+         for ( int xs = cover_x+cover_width+2*COVER_BORDER + 12 ; xs < cover_x+cover_width+2*COVER_BORDER; xs--)
+            for ( int ys = cover_y-6 ; ys < cover_y+cover_height+6; ys++)
+            {
+                pix_pos= ys*GW_LCD_WIDTH + xs;
+                pix[pix_pos] = get_darken_pixel(pix[pix_pos], 100 - 80*(xs - cover_x-cover_width-2*COVER_BORDER)/12);                
+            }
+
+            }
+
+        for ( int xs = cover_x ; xs < cover_x+cover_width-12; xs++)
+            for ( int ys = cover_y-6 ; ys < cover_y; ys++)
+            {
+                pix_pos= ys*GW_LCD_WIDTH + xs;
+                pix[pix_pos] = get_darken_pixel(pix[pix_pos], 100 - 80*(ys - cover_y+6)/6);                
+            } 
+*/
+
+        /* add game titleof the current cover art */
+        sprintf(str_buffer, "%s", file->name);
+        draw_centered_local_text_line(169,
+                                      str_buffer,
+                                      0,
+                                      ODROID_SCREEN_WIDTH,
+                                      curr_colors->sel_c,
+                                      curr_colors->bg_c);
+    }
+    /* other cover */
+    else
+    {
+        odroid_overlay_draw_rect(cover_x + 4, cover_y + 4, cover_width + 4, cover_height + 4, 2, curr_colors->bg_c);
+        odroid_overlay_draw_rect(5 + cover_x, 5 + cover_y, cover_width + 2, cover_height + 2, 1, get_darken_pixel_d(curr_colors->sel_c, curr_colors->bg_c, 100 * cover_light[cover_position + 2] / 255));
+    }
+}
+
+void gui_draw_coverlight_v(retro_emulator_file_t *file, int cover_position)
+{
+    int32_t cover_x = 0, cover_y = 0;
+    uint32_t cover_width = NOCOVER_WIDTH;
+    uint32_t cover_height = NOCOVER_HEIGHT;
+
+    static uint32_t nocover_width = NOCOVER_WIDTH;
+    static uint32_t nocover_height = NOCOVER_HEIGHT;
+
+    if (file == NULL)
+        return;
+
+    if (file->img_size != 0)
+    {
+        JPEG_DecodeToBuffer((uint32_t)(file->img_address), (uint32_t)pCover_Buffer, &cover_width, &cover_height, cover_light3[-cover_position]);
+        if (nocover_width > cover_width)
+            nocover_width = cover_width;
+        if (nocover_height > cover_height)
+            nocover_height = cover_height;
+    }
+    else
+    {
+        cover_width = nocover_width;
+        cover_height = nocover_height;
+    }
+
+    switch (cover_position)
+    {
+    // upper
+    case -2:
+    {
+        cover_x = 4;
+        cover_y = STATUS_HEIGHT + 8;
+    }
+    break;
+    // middle
+    case -1:
+    {
+        cover_x = 8; //16;
+        cover_y = (GW_LCD_HEIGHT - HEADER_HEIGHT - current_cover_height - 2 * COVER_BORDER + STATUS_HEIGHT) / 2;
+    }
+    break;
+
+    // current cover
+    case 0:
+    {
+        cover_x = 12; //32;
+        cover_y = GW_LCD_HEIGHT - HEADER_HEIGHT - cover_height - 2 * COVER_BORDER - 8;
+    }
+    break;
+    }
+
+    /* draw cover art or grey box */
+    if ((file->img_size) == 0)
+        odroid_overlay_draw_fill_rect(cover_x + COVER_BORDER, cover_y + COVER_BORDER, cover_width, cover_height, get_darken_pixel(C_GRAY, 100 * cover_light3[cover_position] / 255));
+
+    /* display the cover art */
+    else
+        odroid_display_write_rect(cover_x + COVER_BORDER, cover_y + COVER_BORDER, cover_width, cover_height, cover_width, pCover_Buffer);
+
+    /* add decoration around the cover art */
+    /* current cover */
+    if (cover_position == 0)
+    {
+        odroid_overlay_draw_rect(cover_x, cover_y, cover_width + 2 * COVER_BORDER, cover_height + 2 * COVER_BORDER, COVER_BORDER, curr_colors->bg_c);
+        odroid_overlay_draw_rect(2 + cover_x, 2 + cover_y, cover_width + 8, cover_height + 8, 2, curr_colors->sel_c);
+    }
+    /* other cover */
+    else
+    {
+        odroid_overlay_draw_rect(cover_x + 4, cover_y + 4, cover_width + 4, cover_height + 4, 2, curr_colors->bg_c);
+        odroid_overlay_draw_rect(5 + cover_x, 5 + cover_y, cover_width + 2, cover_height + 2, 1, get_darken_pixel_d(curr_colors->sel_c, curr_colors->bg_c, 100 * cover_light3[cover_position] / 255));
+    }
+}
+
+void gui_draw_coverflow_h(tab_t *tab) //------------
+{
+    retro_emulator_t *emu = (retro_emulator_t *)tab->arg;
+    int font_height = odroid_overlay_get_local_font_size();
+    int font_width = odroid_overlay_get_local_font_width();
+    int cover_height = emu->cover_height;
+    int cover_width = emu->cover_width;
+    int r_width1 = cover_width * 5 / 8;
+    int r_width2 = cover_width * 7 / 8;
+    uint32_t jpeg_cover_width = cover_width;
+    uint32_t jpeg_cover_height = cover_height;
+    //left _|_1_|_2__||_m_||__2_|_1_|_ min 22 pixels space
+    int space_width = 22;
+    int p_width2 = (ODROID_SCREEN_WIDTH - cover_width - space_width) / 3;
+    //p_width must big than 1;
+    //space width than real width, draw full size;  7/8
+    p_width2 = (p_width2 > r_width2) ? r_width2 : p_width2;
+    int p_width1 = (ODROID_SCREEN_WIDTH - cover_width - space_width - p_width2 * 2) / 2;
+    //space width than real width, draw full size;  5/8
+    p_width1 = (p_width1 > r_width1) ? r_width1 : p_width1;
+    int start_xpos = (ODROID_SCREEN_WIDTH - ((p_width2 + p_width1) * 2 + cover_width + space_width)) / 2;
+    //fisrt left point pos getted, get fisrt top point;
+    int p_height1 = cover_height * 5 / 8;
+    int p_height2 = cover_height * 7 / 8;
+    int v_space = LIST_HEIGHT - (cover_height + 6); //180-136=44-6=38-5=33-12=21,top 7,bot//top 11,bottom22
+    int cover_top = STATUS_HEIGHT + (v_space - font_height - 5 - 10) * 2 / 5 + 10;
+    int p2_top = cover_top + (cover_height - p_height2) / 4 * 3;
+    int p1_top = cover_top + (cover_height - p_height1) / 4 * 3;
+    //let's start draw effect;
+    uint16_t *dst_img = lcd_get_active_buffer();
+
+    //left1
+    odroid_overlay_draw_rect(start_xpos + 1, cover_top + (cover_height - p_height1) / 4 * 3 - 2, p_width1 + 2, p_height1 + 4, 1, get_darken_pixel_d(curr_colors->dis_c, curr_colors->bg_c, 40));
+    odroid_overlay_draw_fill_rect(start_xpos + p_width1 + 2, cover_top + (cover_height - p_height1) / 4 * 3 - 1, 1, p_height1 + 2, curr_colors->bg_c);
+    odroid_overlay_draw_rect(start_xpos + p_width1 + 4, cover_top + (cover_height - p_height2) / 4 * 3 - 2, p_width2 + 2, p_height2 + 4, 1, get_darken_pixel_d(curr_colors->dis_c, curr_colors->bg_c, 80));
+    odroid_overlay_draw_fill_rect(start_xpos + p_width1 + p_width2 + 5, cover_top + (cover_height - p_height2) / 4 * 3 - 1, 1, p_height2 + 2, curr_colors->bg_c);
+
+    odroid_overlay_draw_rect(start_xpos + p_width1 + p_width2 + 8, cover_top - 3, cover_width + 6, cover_height + 6, 1, curr_colors->sel_c);
+    odroid_overlay_draw_rect(start_xpos + p_width1 + p_width2 + 9, cover_top - 2, cover_width + 4, cover_height + 4, 1, curr_colors->dis_c);
+
+    odroid_overlay_draw_rect(start_xpos + p_width1 + p_width2 + cover_width + 16, cover_top + (cover_height - p_height2) / 4 * 3 - 2, p_width2 + 2, p_height2 + 4, 1, get_darken_pixel_d(curr_colors->dis_c,curr_colors->bg_c, 80));
+    odroid_overlay_draw_fill_rect(start_xpos + p_width1 + p_width2 + cover_width + 16, cover_top + (cover_height - p_height2) / 4 * 3 - 1, 1, p_height2 + 2, curr_colors->bg_c);
+    odroid_overlay_draw_rect(start_xpos + p_width1 + p_width2 * 2 + cover_width + 19, cover_top + (cover_height - p_height1) / 4 * 3 - 2, p_width1 + 2, p_height1 + 4, 1, get_darken_pixel_d(curr_colors->dis_c,curr_colors->bg_c, 40));
+    odroid_overlay_draw_fill_rect(start_xpos + p_width1 + p_width2 * 2 + cover_width + 19, cover_top + (cover_height - p_height1) / 4 * 3 - 1, 1, p_height1 + 2, curr_colors->bg_c);
+
+    //shadow effect;
+    odroid_overlay_draw_rect(start_xpos + p_width1 + p_width2 + 9, cover_top + cover_height + 3, cover_width + 4, 1, 1, curr_colors->bg_c + get_darken_pixel_d(curr_colors->dis_c,curr_colors->bg_c, 50));
+    for (int y = 0; y < 15; y++)
+    {
+        dst_img[(p1_top + p_height1 + 2 + y) * ODROID_SCREEN_WIDTH + start_xpos + 1] = get_darken_pixel_d(curr_colors->dis_c, curr_colors->bg_c, 20 * (100 - y * 6) / 100);
+        dst_img[(p2_top + p_height2 + 2 + y) * ODROID_SCREEN_WIDTH + start_xpos + p_width1 + 4] = get_darken_pixel_d(curr_colors->dis_c, curr_colors->bg_c ,40 * (100 - y * 6) / 100);
+
+        dst_img[(cover_top + cover_height + 3 + y) * ODROID_SCREEN_WIDTH + start_xpos + p_width1 + p_width2 + 8] = get_darken_pixel_d(curr_colors->sel_c, curr_colors->bg_c,50 * (100 - y * 6) / 100);
+        dst_img[(cover_top + cover_height + 3 + y) * ODROID_SCREEN_WIDTH + start_xpos + p_width1 + p_width2 + 9] = get_darken_pixel_d(curr_colors->dis_c, curr_colors->bg_c,50 * (100 - y * 6) / 100);
+        dst_img[(cover_top + cover_height + 3 + y) * ODROID_SCREEN_WIDTH + start_xpos + p_width1 + p_width2 + cover_width + 13] = get_darken_pixel_d(curr_colors->sel_c, curr_colors->bg_c,50 * (100 - y * 6) / 100);
+        dst_img[(cover_top + cover_height + 3 + y) * ODROID_SCREEN_WIDTH + start_xpos + p_width1 + p_width2 + cover_width + 12] = get_darken_pixel_d(curr_colors->dis_c, curr_colors->bg_c,50 * (100 - y * 6) / 100);
+
+        dst_img[(p2_top + p_height2 + 2 + y) * ODROID_SCREEN_WIDTH + start_xpos + p_width1 + p_width2 * 2 + cover_width + 17] = get_darken_pixel_d(curr_colors->dis_c,curr_colors->bg_c, 40 * (100 - y * 6) / 100);
+        dst_img[(p1_top + p_height1 + 2 + y) * ODROID_SCREEN_WIDTH + start_xpos + p_width1 * 2 + p_width2 * 2 + cover_width + 20] = get_darken_pixel_d(curr_colors->dis_c, curr_colors->bg_c, 20 * (100 - y * 6) / 100);
+    };
+
+    listbox_t *list = &tab->listbox;
+    if (list->cursor >= 0 && list->cursor < list->length)
+        gui_draw_item_postion_h(cover_top - 1, start_xpos + p_width1 + p_width2 + 10, start_xpos + p_width1 + p_width2 + cover_width + 6, list->cursor + 1, list->length);
+    else
+        return;
+
+    listbox_item_t *item = &list->items[list->cursor];
+    retro_emulator_file_t *file = NULL;
+    if (item) //current page
+    {
+        file = (retro_emulator_file_t *)item->arg;
+        if (file->img_size == 0)
+        {
+            draw_centered_local_text_line(cover_top + (cover_height - font_height) / 2, s_No_Cover, start_xpos + p_width1 + p_width2 + 10, start_xpos + p_width1 + p_width2 + 10 + cover_width, get_darken_pixel(curr_colors->main_c, 80), curr_colors->bg_c);
+        }
+        else
+        {
+            //draw the cover cenver
+            JPEG_DecodeToBuffer((uint32_t)(file->img_address), (uint32_t)pCover_Buffer, &jpeg_cover_width, &jpeg_cover_height, 255);
+            odroid_display_write_rect(start_xpos + p_width1 + p_width2 + 11, cover_top, cover_width, cover_height, cover_width, pCover_Buffer);
+            //draw the cover shadow
+            for (int y = 0; y <= 20; y++)
+                for (int x = 0; x < cover_width; x++)
+                    dst_img[(5 + cover_top + cover_height + y) * ODROID_SCREEN_WIDTH + start_xpos + p_width1 + p_width2 + 11 + x] =
+                        get_darken_pixel_d(pCover_Buffer[(cover_height - y - 1) * cover_width + x], curr_colors->bg_c, 50 * (100 - y * 5) / 100);
+        }
+    }
+    int index = list->cursor + 1;
+    item = gui_get_item_by_index(tab, &index);
+    if (item)
+    {
+        file = (retro_emulator_file_t *)item->arg;
+        if (file->img_size == 0)
+        {
+            draw_centered_local_text_line(cover_top + (cover_height - p_height2) / 4 * 3 + (p_height2 - font_height) / 2, s_No_Cover,
+                                          start_xpos + p_width1 + p_width2 + cover_width + 17,
+                                          start_xpos + p_width1 + p_width2 * 2 + cover_width + 17, get_darken_pixel(curr_colors->dis_c, 80), curr_colors->bg_c);
+        }
+        else
+        {
+            JPEG_DecodeToBuffer((uint32_t)(file->img_address), (uint32_t)pCover_Buffer, &jpeg_cover_width, &jpeg_cover_height, 255);
+            for (int y = 0; y < p_height2; y++)
+                for (int x = 0; x < p_width2; x++)
+                {
+                    dst_img[(y + p2_top) * ODROID_SCREEN_WIDTH + start_xpos + p_width1 + p_width2 + cover_width + 16 + x] =
+                        get_darken_pixel(pCover_Buffer[(y + y / 8) * cover_width + ((r_width2 - p_width2) + x) * 8 / 7], 40 + x * 40 / p_width2);
+                    if (y > (p_height2 - 16))
+                        dst_img[(p2_top + p_height2 + 2 + p_height2 - y) * ODROID_SCREEN_WIDTH + start_xpos + p_width1 + p_width2 + cover_width + 16 + x] =
+                            get_darken_pixel_d(pCover_Buffer[(y + y / 8) * cover_width + ((r_width2 - p_width2) + x) * 8 / 7], curr_colors->bg_c, 40 * (16 - p_height2 + y) * 6 * (40 + x * 40 / p_width2) / 10000);
+                };
+        };
+    };
+
+    index = list->cursor - 1;
+    item = gui_get_item_by_index(tab, &index);
+    if (item)
+    {
+        file = (retro_emulator_file_t *)item->arg;
+        if (file->img_size == 0)
+        {
+            draw_centered_local_text_line(cover_top + (cover_height - p_height2) / 4 * 3 + (p_height2 - font_height) / 2, s_No_Cover,
+                                          start_xpos + p_width1 + 5,
+                                          start_xpos + p_width1 + p_width2 + 5, get_darken_pixel(curr_colors->dis_c, 80), curr_colors->bg_c);
+        }
+        else
+        {
+
+            JPEG_DecodeToBuffer((uint32_t)(file->img_address), (uint32_t)pCover_Buffer, &jpeg_cover_width, &jpeg_cover_height, 255);
+            for (int y = 0; y < p_height2; y++)
+                for (int x = 0; x < p_width2; x++)
+                {
+                    dst_img[(y + p2_top) * ODROID_SCREEN_WIDTH + start_xpos + p_width1 + 6 + x] =
+                        get_darken_pixel(pCover_Buffer[(y + y / 8) * cover_width + x * 8 / 7], 80 - x * 40 / p_width2);
+                    if (y > (p_height2 - 16))
+                        dst_img[(p2_top + p_height2 + 2 + p_height2 - y) * ODROID_SCREEN_WIDTH + start_xpos + p_width1 + 6 + x] =
+                            get_darken_pixel_d(pCover_Buffer[(y + y / 8) * cover_width + x * 8 / 7], curr_colors->bg_c,40 * (16 - p_height2 + y) * 6 * (80 - x * 40 / p_width2) / 10000);
+                };
+        };
+    };
+
+    index = list->cursor + 2;
+    item = gui_get_item_by_index(tab, &index);
+    if (item)
+    {
+        file = (retro_emulator_file_t *)item->arg;
+        if (file->img_size != 0)
+        {
+            JPEG_DecodeToBuffer((uint32_t)(file->img_address), (uint32_t)pCover_Buffer, &jpeg_cover_width, &jpeg_cover_height, 255);
+            for (int y = 0; y < p_height1; y++)
+                for (int x = 0; x < p_width1; x++)
+                {
+                    dst_img[(y + p1_top) * ODROID_SCREEN_WIDTH + start_xpos + p_width1 + p_width2 * 2 + cover_width + 19 + x] =
+                        get_darken_pixel(pCover_Buffer[(y + y * 3 / 8) * cover_width + ((r_width2 - p_width2) + x) * 8 / 5], 30 + x * 30 / p_width1);
+                    if (y > (p_height1 - 12))
+                        dst_img[(p1_top + p_height1 + 2 + p_height1 - y) * ODROID_SCREEN_WIDTH + start_xpos + p_width1 + p_width2 * 2 + cover_width + 19 + x] =
+                            get_darken_pixel_d(pCover_Buffer[(y + y * 3 / 8) * cover_width + ((r_width2 - p_width2) + x) * 8 / 5],curr_colors->bg_c, 30 * (12 - p_height1 + y) * 12 * (30 + x * 30 / p_width1) / 10000);
+                };
+        };
+    };
+
+    index = list->cursor - 2;
+    item = gui_get_item_by_index(tab, &index);
+    if (item)
+    {
+        file = (retro_emulator_file_t *)item->arg;
+        if (file->img_size != 0)
+        {
+            JPEG_DecodeToBuffer((uint32_t)(file->img_address), (uint32_t)pCover_Buffer, &jpeg_cover_width, &jpeg_cover_height, 255);
+            for (int y = 0; y < p_height1; y++)
+                for (int x = 0; x < p_width1; x++)
+                {
+                    dst_img[(y + p1_top) * ODROID_SCREEN_WIDTH + start_xpos + 3 + x] =
+                        get_darken_pixel(pCover_Buffer[(y + y * 3 / 8) * cover_width + x * 8 / 5], 60 - x * 30 / p_width1);
+                    if (y > (p_height1 - 12))
+                        dst_img[(p1_top + p_height1 + 2 + p_height1 - y) * ODROID_SCREEN_WIDTH + start_xpos + 3 + x] =
+                            get_darken_pixel_d(pCover_Buffer[(y + y * 3 / 8) * cover_width + x * 8 / 5], curr_colors->bg_c,30 * (12 - p_height1 + y) * 12 * (60 - x * 30 / p_width1) / 10000);
+                };
+        };
+    };
+    index = list->cursor;
+    item = gui_get_item_by_index(tab, &index);
+    if (item)
+    {
+        file = (retro_emulator_file_t *)item->arg;
+        sprintf(str_buffer, "%s", file->name);
+        size_t len = strlen(str_buffer);
+        size_t max_len = (ODROID_SCREEN_WIDTH - 24) / font_width;
+        if (len > max_len)
+            len = max_len;
+        size_t width = len * font_width;
+        odroid_overlay_draw_local_text_line((ODROID_SCREEN_WIDTH - width) / 2, STATUS_HEIGHT + LIST_HEIGHT - font_height - 8, width, str_buffer, curr_colors->sel_c, curr_colors->bg_c, NULL, 1);
+    };
+};
+
+void gui_draw_coverflow_v(tab_t *tab, int start_posx) // ||||||||
+{
+    retro_emulator_t *emu = (retro_emulator_t *)tab->arg;
+    int font_height = odroid_overlay_get_local_font_size();
+    int cover_height = emu->cover_height;
+    int cover_width = emu->cover_width;
+    int space_height = 40;
+    uint32_t jpeg_cover_width = cover_width;
+    uint32_t jpeg_cover_height = cover_height;
+    //top ____|_|__|_(pl)__||_(main)_||__(pr)_|__|_|____ min 40;
+    int p_height = (LIST_HEIGHT - cover_height - space_height) / 2;
+    p_height = (p_height > cover_height) ? cover_height : p_height; //space width than real width, draw full size;
+    p_height = p_height < 0 ? 0 : p_height;
+    //real height = 32-8 = 24 //max = 136
+    int start_ypos = STATUS_HEIGHT + (LIST_HEIGHT - ((p_height * 2) + cover_height + space_height)) / 2 + 4;
+    //fisrt top point pos getted;
+    start_ypos = start_ypos < 0 ? 0 : start_ypos;
+    int p_width1 = cover_width * 7 / 8;
+    int p_width2 = cover_width * 5 / 8;
+    int r_height = cover_height * 7 / 8;
+
+    uint16_t *dst_img = lcd_get_active_buffer();
+
+    odroid_overlay_draw_fill_rect(start_posx + (cover_width - p_width2) * 3 / 4 + 7, start_ypos + 4, p_width2 - 6, 1, get_darken_pixel_d(curr_colors->dis_c,curr_colors->bg_c, 60));
+    odroid_overlay_draw_fill_rect(start_posx + (cover_width - p_width2) * 3 / 4 + 3, start_ypos + 6, p_width2, 1, get_darken_pixel_d(curr_colors->dis_c, curr_colors->bg_c,80));
+
+    odroid_overlay_draw_rect(start_posx + (cover_width - p_width1) * 3 / 4 + 1, start_ypos + 9, p_width1 + 4, p_height + 2, 1, get_darken_pixel_d(curr_colors->dis_c, curr_colors->bg_c, 80));
+
+    odroid_overlay_draw_rect(start_posx, start_ypos + 13 + p_height, cover_width + 6, cover_height + 6, 1, curr_colors->sel_c);
+    odroid_overlay_draw_rect(start_posx + 1, start_ypos + 14 + p_height, cover_width + 4, cover_height + 4, 1, curr_colors->dis_c);
+
+    odroid_overlay_draw_rect(start_posx + (cover_width - p_width1) * 3 / 4 + 1, start_ypos + p_height + cover_height + 21, p_width1 + 4, p_height + 2, 1, get_darken_pixel_d(curr_colors->dis_c,curr_colors->bg_c, 80));
+
+    odroid_overlay_draw_fill_rect(start_posx + (cover_width - p_width2) * 3 / 4 + 3, start_ypos + 2 * p_height + cover_height + 25, p_width2, 1, get_darken_pixel_d(curr_colors->dis_c,curr_colors->bg_c, 80));
+    odroid_overlay_draw_fill_rect(start_posx + (cover_width - p_width2) * 3 / 4 + 7, start_ypos + 2 * p_height + cover_height + 27, p_width2 - 6, 1, get_darken_pixel_d(curr_colors->dis_c,curr_colors->bg_c, 60));
+
+    if (p_height)
+    {
+        odroid_overlay_draw_fill_rect(start_posx + (cover_width - p_width1) * 3 / 4 + 2, start_ypos + p_height + 10, p_width1 + 2, 1, curr_colors->bg_c);
+        odroid_overlay_draw_fill_rect(start_posx + (cover_width - p_width1) * 3 / 4 + 2, start_ypos + p_height + cover_height + 21, p_width1 + 2, 1, curr_colors->bg_c);
+    }
+
+    listbox_t *list = &tab->listbox;
+    listbox_item_t *item = &list->items[list->cursor];
+
+    retro_emulator_file_t *file = NULL;
+    if (item) //current page
+    {
+        file = (retro_emulator_file_t *)item->arg;
+        if (file->img_size == 0)
+            draw_centered_local_text_line(start_ypos + p_height + 16 + (cover_height - font_height) / 2, s_No_Cover, start_posx + 3, start_posx + 3 + cover_width, get_darken_pixel(curr_colors->main_c, 80), curr_colors->bg_c);
+        else
+        {
+            JPEG_DecodeToBuffer((uint32_t)(file->img_address), (uint32_t)pCover_Buffer, &jpeg_cover_width, &jpeg_cover_height, 255);
+            odroid_display_write_rect(start_posx + 3 + (cover_width - jpeg_cover_width) / 2, start_ypos + p_height + 16 + (cover_height - jpeg_cover_height) / 2, jpeg_cover_width, jpeg_cover_height, jpeg_cover_width, pCover_Buffer);
+        };
+    }
+    if (p_height)
+    {
+        int index = list->cursor + 1;
+        item = gui_get_item_by_index(tab, &index);
+        if (item)
+        {
+            file = (retro_emulator_file_t *)item->arg;
+            if (file->img_size == 0)
+            {
+                if (p_height > font_height)
+                    draw_centered_local_text_line(start_ypos + p_height + cover_height + 21 + (p_height - font_height) / 2, s_No_Cover, start_posx + 3, start_posx + 3 + cover_width, get_darken_pixel(curr_colors->dis_c, 80), curr_colors->bg_c);
+            }
+            else
+            {
+                //draw the cover
+                JPEG_DecodeToBuffer((uint32_t)(file->img_address), (uint32_t)pCover_Buffer, &jpeg_cover_width, &jpeg_cover_height, 255);
+                for (int y = 0; y < p_height; y++)
+                    for (int x = 0; x < p_width1; x++)
+                        dst_img[(start_ypos + p_height + cover_height + 21 + y) * ODROID_SCREEN_WIDTH + start_posx + (cover_width - p_width1) * 3 / 4 + 3 + x] =
+                            get_darken_pixel(pCover_Buffer[((r_height - p_height + y) * 8 / 7) * cover_width + x + x / 8], 40 + y * 20 / p_height);
+            }
+            index = list->cursor - 1;
+            item = gui_get_item_by_index(tab, &index);
+            if (item)
+            {
+                file = (retro_emulator_file_t *)item->arg;
+                if (file->img_size == 0)
+                {
+                    if (p_height > font_height)
+                        draw_centered_local_text_line(start_ypos + 11 + (p_height - font_height) / 2,
+                                                      s_No_Cover,
+                                                      start_posx + 3,
+                                                      start_posx + 3 + cover_width,
+                                                      get_darken_pixel(curr_colors->dis_c, 80),
+                                                      curr_colors->bg_c);
+                }
+                else
+                {
+                    //draw the cover
+                    JPEG_DecodeToBuffer((uint32_t)(file->img_address), (uint32_t)pCover_Buffer, &jpeg_cover_width, &jpeg_cover_height, 255);
+
+                    for (int y = 0; y < p_height; y++)
+                        for (int x = 0; x < p_width1; x++)
+                            dst_img[(start_ypos + 11 + y) * ODROID_SCREEN_WIDTH + start_posx + (cover_width - p_width1) * 3 / 4 + 3 + x] =
+                                get_darken_pixel(pCover_Buffer[(y + y / 8) * cover_width + x + x / 8], 60 - y * 20 / p_height);
+                }
+            }
+        }
+    }
+    gui_draw_simple_list(start_posx + cover_width + 12, tab);
+}
+
+#endif
+
+void gui_draw_list(tab_t *tab)
+{
+    odroid_overlay_draw_fill_rect(0, LIST_Y_OFFSET, LIST_WIDTH, LIST_HEIGHT, curr_colors->bg_c);
+
+#if COVERFLOW != 0
+    int theme_index = odroid_settings_theme_get();
+
+    switch (theme_index)
+    {
+    case 3:
+    {
+        listbox_t *list = &tab->listbox;
+
+        if (list->cursor >= 0 && list->cursor < list->length)
+        {
+
+            listbox_item_t *item = &list->items[list->cursor];
+
+            /* get the current cover size */
+            if (item)
+                gui_get_cover_size((retro_emulator_file_t *)item->arg, &current_cover_width, &current_cover_height);
+
+            int drawing[5] = {2, -2, 1, -1, 0};
+            int idx;
+
+            for (int cov_idx = 0; cov_idx < 5; cov_idx++)
+            {
+                idx = list->cursor + drawing[cov_idx];
+                item = gui_get_item_by_index(tab, &idx);
+                if (item)
+                    gui_draw_coverlight_h((retro_emulator_file_t *)item->arg, drawing[cov_idx]);
+            }
+
+            //draw current postion over all items
+            sprintf(str_buffer, "%d/%d", list->cursor + 1, list->length);
+            //
+            int width = strlen(str_buffer) * odroid_overlay_get_font_width();
+            odroid_overlay_draw_fill_rect((ODROID_SCREEN_WIDTH - width) / 2 - 2, 44, width + 4, 12, curr_colors->sel_c);
+            odroid_overlay_draw_fill_rect((ODROID_SCREEN_WIDTH - width) / 2 - 2 - 1, 45, 1, 10, get_darken_pixel(curr_colors->dis_c, 40));
+            odroid_overlay_draw_fill_rect((ODROID_SCREEN_WIDTH - width) / 2 - 2 + width + 4, 45, 1, 10, get_darken_pixel(curr_colors->dis_c, 40));
+            odroid_overlay_draw_fill_rect((ODROID_SCREEN_WIDTH - width) / 2 - 2 + 1, 43, width + 2, 1, get_darken_pixel(curr_colors->dis_c, 40));
+            odroid_overlay_draw_text_line((ODROID_SCREEN_WIDTH - width) / 2, 46, width, str_buffer, curr_colors->bg_c, curr_colors->sel_c);
+        }
+    }
+    break;
+    case 4:
+    {
+        listbox_t *list = &tab->listbox;
+
+        if (list->cursor >= 0 && list->cursor < list->length)
+        {
+            listbox_item_t *covitem = NULL;
+
+            /* Get the widther cover,  Draw covers and get the current cover size */
+            int idx;
+            uint32_t pos_list = NOCOVER_WIDTH + 2 * COVER_BORDER;
+            for (int cov_idx = -2; cov_idx < 1; cov_idx++)
+            {
+                idx = list->cursor + cov_idx;
+                covitem = gui_get_item_by_index(tab, &idx);
+                if (covitem)
+                {
+                    gui_get_cover_size((retro_emulator_file_t *)covitem->arg, &current_cover_width, &current_cover_height);
+                    pos_list = pos_list < (16 + current_cover_width + 4 * (cov_idx + 2)) ? (16 + current_cover_width + 4 * (cov_idx + 2)) : pos_list;
+                    gui_draw_coverlight_v((retro_emulator_file_t *)covitem->arg, cov_idx);
+                }
+            }
+
+            gui_draw_simple_list(pos_list + 4, tab);
+        }
+    }
+
+    break;
+    case 2:
+        gui_draw_coverflow_h(tab);
+        break;
+    case 1:
+        gui_draw_coverflow_v(tab, 4);
+        break;
+    default:
+        gui_draw_simple_list(10, tab);
+    }
+
+#else
+    gui_draw_simple_list(10, tab);
+#endif
+}
+//const char * GW_Themes[] = {s_Theme_sList, s_Theme_CoverV, s_Theme_CoverH,s_Theme_CoverLightV,s_Theme_CoverLight};
+
+void gui_draw_cover(retro_emulator_file_t *file)
+{
+    //nothing
+}