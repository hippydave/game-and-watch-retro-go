#include <odroid_system.h>
#include <string.h>
#include <assert.h>
#include <stdio.h>

#include "gw_linker.h"
#include "rg_emulators.h"
// #include "rg_favorites.h"
#include "bitmaps.h"
#include "gui.h"
#include "rom_manager.h"
#include "gw_lcd.h"
#include "main.h"
#include "main_gb.h"
#include "main_nes.h"
#include "main_smsplusgx.h"
#include "main_pce.h"
#include "main_gw.h"

// Increase when adding new emulators
#define MAX_EMULATORS 8
static retro_emulator_t emulators[MAX_EMULATORS];
static int emulators_count = 0;

retro_emulator_t *file_to_emu(retro_emulator_file_t *file) {
    for (int i = 0; i < MAX_EMULATORS; i++)
        if (emulators[i].system == file->system)
            return &emulators[i];
    return NULL;
}

static void event_handler(gui_event_t event, tab_t *tab)
{
    retro_emulator_t *emu = (retro_emulator_t *)tab->arg;
    listbox_item_t *item = gui_get_selected_item(tab);
    retro_emulator_file_t *file = (retro_emulator_file_t *)(item ? item->arg : NULL);

    if (event == TAB_INIT)
    {
        emulator_init(emu);

        if (emu->roms.count > 0)
        {
            sprintf(tab->status, " Games: %d", emu->roms.count);
            gui_resize_list(tab, emu->roms.count);

            for (int i = 0; i < emu->roms.count; i++)
            {
                tab->listbox.items[i].text = emu->roms.files[i].name;
                tab->listbox.items[i].arg = (void *)&emu->roms.files[i];
            }

            gui_sort_list(tab, 0);
            tab->is_empty = false;
        }
        else
        {
            sprintf(tab->status, " No games");
            gui_resize_list(tab, 8);
            size_t len = 0;
            tab->listbox.items[0].text = asnprintf(NULL, &len, "Place roms in folder: /roms/%s", emu->dirname);
            len = 0;
            tab->listbox.items[2].text = asnprintf(NULL, &len, "With file extension: .%s", emu->ext);
            tab->listbox.items[4].text = "Use SELECT and START to navigate.";
            tab->listbox.cursor = 3;
            tab->is_empty = true;
        }
    }

    /* The rest of the events require a file to be selected */
    if (file == NULL)
        return;

    if (event == KEY_PRESS_A)
    {
        emulator_show_file_menu(file);
        gui_redraw();
    }
    else if (event == KEY_PRESS_B)
    {
        emulator_show_file_info(file);
        gui_redraw();
    }
    else if (event == TAB_IDLE)
    {
        if (file->checksum == 0) {
            emulator_crc32_file(file);
        }

        // if (gui.show_cover && gui.idle_counter == (gui.show_cover == 1 ? 8 : 1)) {
        //     gui_draw_cover(file);
        // }
    }
    else if (event == TAB_REDRAW)
    {
        if (gui.show_cover)
            gui_draw_cover(file);
    }
}

static void add_emulator(const char *system, const char *dirname, const char* ext, const char *part,
                          uint16_t crc_offset, const void *header)
{
    assert(emulators_count <= MAX_EMULATORS);
    retro_emulator_t *p = &emulators[emulators_count++];
    strcpy(p->system_name, system);
    strcpy(p->dirname, dirname);
    strcpy(p->ext, ext);
    p->partition = 0;
    p->roms.count = 0;
    p->roms.files = NULL;
    p->initialized = false;
    p->crc_offset = crc_offset;

    gui_add_tab(dirname, header, p, event_handler);

    emulator_init(p);
}

void emulator_init(retro_emulator_t *emu)
{
    if (emu->initialized)
        return;

    emu->initialized = true;

    printf("Retro-Go: Initializing emulator '%s'\n", emu->system_name);


    const rom_system_t *system = rom_manager_system(&rom_mgr, emu->system_name);
    if (system) {
        emu->system = system;
        emu->roms.files = system->roms;
        emu->roms.count = system->roms_count;
    } else {
        while(1) {
            lcd_backlight_on();
            HAL_Delay(100);
            lcd_backlight_off();
            HAL_Delay(100);
        }
    }

    // retro_emulator_file_t *file = &emu->roms.files[emu->roms.count++];
    // strcpy(file->folder, "/");
    // strcpy(file->name, "test");
    // strcpy(file->ext, "gb");
    // file->emulator = (void*)emu;
    // file->crc_offset = emu->crc_offset;
    // file->checksum = 0;


    // char path[128];
    // char *files = NULL;
    // size_t count = 0;

    // sprintf(path, ODROID_BASE_PATH_CRC_CACHE "/%s", emu->dirname);
    // odroid_sdcard_mkdir(path);

    // sprintf(path, ODROID_BASE_PATH_SAVES "/%s", emu->dirname);
    // odroid_sdcard_mkdir(path);

    // sprintf(path, ODROID_BASE_PATH_ROMS "/%s", emu->dirname);
    // odroid_sdcard_mkdir(path);

    // if (odroid_sdcard_list(path, &files, &count) == 0 && count > 0)
    // {
    //     emu->roms.files = rg_alloc(count * sizeof(retro_emulator_file_t), MEM_ANY);
    //     emu->roms.count = 0;

    //     char *ptr = files;
    //     for (int i = 0; i < count; ++i)
    //     {
    //         const char *name = ptr;
    //         const char *ext = odroid_sdcard_get_extension(ptr);
    //         size_t name_len = strlen(name);

    //         // Advance pointer to next entry
    //         ptr += name_len + 1;

    //         if (!ext || strcasecmp(emu->ext, ext) != 0) //  && strcasecmp("zip", ext) != 0
    //             continue;

    //         retro_emulator_file_t *file = &emu->roms.files[emu->roms.count++];
    //         strcpy(file->folder, path);
    //         strcpy(file->name, name);
    //         strcpy(file->ext, ext);
    //         file->name[name_len-strlen(ext)-1] = 0;
    //         file->emulator = (void*)emu;
    //         file->crc_offset = emu->crc_offset;
    //         file->checksum = 0;
    //     }
    // }
    // free(files);
}

const uint32_t *emu_get_file_address(retro_emulator_file_t *file)
{
    // static char buffer[192];
    // if (file == NULL) return NULL;
    // sprintf(buffer, "%s/%s.%s", file->folder, file->name, file->ext);
    // return (const char*)&buffer;
    return (uint32_t *) file->address;
}

/*bool emulator_build_file_object(const char *path, retro_emulator_file_t *file)
{
    const char *name = odroid_sdcard_get_filename(path);
    const char *ext = odroid_sdcard_get_extension(path);

    if (ext == NULL || name == NULL)
        return false;

    memset(file, 0, sizeof(retro_emulator_file_t));
    strncpy(file->folder, path, strlen(path)-strlen(name)-1);
    strncpy(file->name, name, strlen(name)-strlen(ext)-1);
    strcpy(file->ext, ext);

    const char *dirname = odroid_sdcard_get_filename(file->folder);

    for (int i = 0; i < emulators_count; ++i)
    {
        if (strcmp(emulators[i].dirname, dirname) == 0)
        {
            file->crc_offset = emulators[i].crc_offset;
            file->emulator = &emulators[i];
            return true;
        }
    }

    return false;
}*/

void emulator_crc32_file(retro_emulator_file_t *file)
{
    // if (file == NULL || file->checksum > 0)
    //     return;

    // const int chunk_size = 32768;
    // const char *file_path = emu_get_file_path(file);
    // char *cache_path = odroid_system_get_path(ODROID_PATH_CRC_CACHE, file_path);
    // FILE *fp, *fp2;

    // file->missing_cover = 0;

    // if ((fp = fopen(cache_path, "rb")) != NULL)
    // {
    //     fread(&file->checksum, 4, 1, fp);
    //     fclose(fp);
    // }
    // else if ((fp = fopen(file_path, "rb")) != NULL)
    // {
    //     void *buffer = malloc(chunk_size);
    //     uint32_t crc_tmp = 0;
    //     uint32_t count = 0;

    //     gui_draw_notice("        CRC32", C_GREEN);

    //     fseek(fp, file->crc_offset, SEEK_SET);
    //     while (true)
    //     {
    //         odroid_input_read_gamepad(&gui.joystick);
    //         if (gui.joystick.bitmask > 0) break;

    //         count = fread(buffer, 1, chunk_size, fp);
    //         if (count == 0) break;

    //         crc_tmp = crc32_le(crc_tmp, buffer, count);
    //         if (count < chunk_size) break;
    //     }

    //     free(buffer);

    //     if (feof(fp))
    //     {
    //         file->checksum = crc_tmp;
    //         if ((fp2 = fopen(cache_path, "wb")) != NULL)
    //         {
    //             fwrite(&file->checksum, 4, 1, fp2);
    //             fclose(fp2);
    //         }
    //     }
    //     fclose(fp);
    // }
    // else
    // {
    //     file->checksum = 1;
    // }

    // free(cache_path);

    // gui_draw_notice(" ", C_RED);
}

void emulator_show_file_info(retro_emulator_file_t *file)
{
    char filename_value[128];
    char type_value[32];
    char size_value[32];
    char crc_value[32];
    crc_value[0] = '\x00';

    odroid_dialog_choice_t choices[] = {
        {0, "File", filename_value, 1, NULL},
        {0, "Type", type_value, 1, NULL},
        {0, "Folder", "...", 1, NULL},
        {0, "Size", size_value, 1, NULL},
        {0, "CRC32", crc_value, 1, NULL},
        {0, "---", "", -1, NULL},
        {1, "Close", "", 1, NULL},
        ODROID_DIALOG_CHOICE_LAST
    };

    sprintf(choices[0].value, "%.127s", file->name);
    sprintf(choices[1].value, "%s", file->ext);
    // sprintf(choices[2].value, "%s", file->folder);
    // sprintf(choices[3].value, "%d KB", odroid_sdcard_get_filesize(emu_get_file_path(file)) / 1024);
    sprintf(choices[3].value, "%d KB", file->size / 1024);

    if (file->checksum > 1)
    {
        if (file->crc_offset)
            sprintf(choices[4].value, "%08lX (%d)", file->checksum, file->crc_offset);
        else
            sprintf(choices[4].value, "%08lX", file->checksum);
    }

    odroid_overlay_dialog("Properties", choices, -1);
}

void emulator_show_file_menu(retro_emulator_file_t *file)
{
    // char *save_path = odroid_system_get_path(ODROID_PATH_SAVE_STATE, emu_get_file_path(file));
    // char *sram_path = odroid_system_get_path(ODROID_PATH_SAVE_SRAM, emu_get_file_path(file));
    // bool has_save = odroid_sdcard_get_filesize(save_path) > 0;
    // bool has_sram = odroid_sdcard_get_filesize(sram_path) > 0;
    // bool is_fav = favorite_find(file) != NULL;

    bool has_save = 1;
    bool has_sram = 0;
    bool is_fav = 0;

    odroid_dialog_choice_t choices[] = {
#if STATE_SAVING == 1
        {0, "Resume game ", "", has_save, NULL},
#endif
        {1, "New game    ", "", 1, NULL},
        {0, "------------", "", -1, NULL},
        {3, is_fav ? "Del favorite" : "Add favorite", "", 1, NULL},
#if STATE_SAVING == 1
        {2, "Delete save ", "", has_save || has_sram, NULL},
#endif
        ODROID_DIALOG_CHOICE_LAST
    };
    int sel = odroid_overlay_dialog(NULL, choices, has_save ? 0 : 1);

    if (sel == 0 || sel == 1) {
        gui_save_current_tab();
        emulator_start(file, sel == 0, false);
    }
    else if (sel == 2) {
        if (odroid_overlay_confirm("Delete save file?", false) == 1) {
            store_erase(file->save_address, file->save_size);
        }
    }
    else if (sel == 3) {
        // if (is_fav)
        //     favorite_remove(file);
        // else
        //     favorite_add(file);
    }

    // free(save_path);
    // free(sram_path);
}

void emulator_start(retro_emulator_file_t *file, bool load_state, bool start_paused)
{
    printf("Retro-Go: Starting game: %s\n", file->name);
    rom_manager_set_active_file(file);

    // odroid_settings_StartAction_set(load_state ? ODROID_START_ACTION_RESUME : ODROID_START_ACTION_NEWGAME);
    // odroid_settings_RomFilePath_set(path);
    // odroid_settings_commit();

    // odroid_system_switch_app(((retro_emulator_t *)file->emulator)->partition);
    retro_emulator_t *emu = file_to_emu(file);
    // TODO: Make this cleaner
    if(strcmp(emu->system_name, "Nintendo Gameboy") == 0) {
#ifdef ENABLE_EMULATOR_GB
        memcpy(&__RAM_EMU_START__, &_OVERLAY_GB_LOAD_START, (size_t)&_OVERLAY_GB_SIZE);
        memset(&_OVERLAY_GB_BSS_START, 0x0, (size_t)&_OVERLAY_GB_BSS_SIZE);
        SCB_CleanDCache_by_Addr((uint32_t *)&__RAM_EMU_START__, (size_t)&_OVERLAY_GB_SIZE);
        app_main_gb(load_state, start_paused);
#endif
    } else if(strcmp(emu->system_name, "Nintendo Entertainment System") == 0) {
#ifdef ENABLE_EMULATOR_NES
        memcpy(&__RAM_EMU_START__, &_OVERLAY_NES_LOAD_START, (size_t)&_OVERLAY_NES_SIZE);
        memset(&_OVERLAY_NES_BSS_START, 0x0, (size_t)&_OVERLAY_NES_BSS_SIZE);
        SCB_CleanDCache_by_Addr((uint32_t *)&__RAM_EMU_START__, (size_t)&_OVERLAY_NES_SIZE);
        app_main_nes(load_state, start_paused);
#endif
    } else if(strcmp(emu->system_name, "Sega Master System") == 0 ||
              strcmp(emu->system_name, "Sega Game Gear") == 0     ||
              strcmp(emu->system_name, "Sega SG-1000") == 0       ||
              strcmp(emu->system_name, "Colecovision") == 0 ) {
#if defined(ENABLE_EMULATOR_SMS) || defined(ENABLE_EMULATOR_GG) || defined(ENABLE_EMULATOR_COL) || defined(ENABLE_EMULATOR_SG1000)
        memcpy(&__RAM_EMU_START__, &_OVERLAY_SMS_LOAD_START, (size_t)&_OVERLAY_SMS_SIZE);
        memset(&_OVERLAY_SMS_BSS_START, 0x0, (size_t)&_OVERLAY_SMS_BSS_SIZE);
        SCB_CleanDCache_by_Addr((uint32_t *)&__RAM_EMU_START__, (size_t)&_OVERLAY_SMS_SIZE);
        if (! strcmp(emu->system_name, "Colecovision")) app_main_smsplusgx(load_state, start_paused, SMSPLUSGX_ENGINE_COLECO);
        else
        if (! strcmp(emu->system_name, "Sega SG-1000")) app_main_smsplusgx(load_state, start_paused, SMSPLUSGX_ENGINE_SG1000);
        else                                            app_main_smsplusgx(load_state, start_paused, SMSPLUSGX_ENGINE_OTHERS);
#endif
    } else if(strcmp(emu->system_name, "Game & Watch") == 0 ) {
#ifdef ENABLE_EMULATOR_GW
        memcpy(&__RAM_EMU_START__, &_OVERLAY_GW_LOAD_START, (size_t)&_OVERLAY_GW_SIZE);
        memset(&_OVERLAY_GW_BSS_START, 0x0, (size_t)&_OVERLAY_GW_BSS_SIZE);
        SCB_CleanDCache_by_Addr((uint32_t *)&__RAM_EMU_START__, (size_t)&_OVERLAY_GW_SIZE);
        app_main_gw(load_state);
#endif
    } else if(strcmp(emu->system_name, "PC Engine") == 0) {
#ifdef ENABLE_EMULATOR_PCE
      memcpy(&__RAM_EMU_START__, &_OVERLAY_PCE_LOAD_START, (size_t)&_OVERLAY_PCE_SIZE);
      memset(&_OVERLAY_PCE_BSS_START, 0x0, (size_t)&_OVERLAY_PCE_BSS_SIZE);
      SCB_CleanDCache_by_Addr((uint32_t *)&__RAM_EMU_START__, (size_t)&_OVERLAY_PCE_SIZE);
      app_main_pce(load_state, start_paused);
#endif
  }
    
}

void emulators_init()
{
#if !( defined(ENABLE_EMULATOR_GB) || defined(ENABLE_EMULATOR_NES) || defined(ENABLE_EMULATOR_SMS) || defined(ENABLE_EMULATOR_GG) || defined(ENABLE_EMULATOR_COL) || defined(ENABLE_EMULATOR_SG1000) || defined(ENABLE_EMULATOR_PCE) || defined(ENABLE_EMULATOR_GW))
    // Add gameboy as a placeholder in case no emulator is built.
    add_emulator("Nintendo Gameboy", "gb", "gb", "gnuboy-go", 0, header_gb);
#endif

#ifdef ENABLE_EMULATOR_GB
    add_emulator("Nintendo Gameboy", "gb", "gb", "gnuboy-go", 0, header_gb);
#endif

#ifdef ENABLE_EMULATOR_NES
    add_emulator("Nintendo Entertainment System", "nes", "nes", "nofrendo-go", 16, header_nes);
#endif
    
#ifdef ENABLE_EMULATOR_SMS
    add_emulator("Sega Master System", "sms", "sms", "smsplusgx-go", 0, header_sms);
#endif

#ifdef ENABLE_EMULATOR_GG
    add_emulator("Sega Game Gear", "gg", "gg", "smsplusgx-go", 0, header_gg);
#endif

#ifdef ENABLE_EMULATOR_COL
    add_emulator("Colecovision", "col", "col", "smsplusgx-go", 0, header_col);
#endif

#ifdef ENABLE_EMULATOR_SG1000
    add_emulator("Sega SG-1000", "sg", "sg", "smsplusgx-go", 0, header_sg1000);
#endif

#ifdef ENABLE_EMULATOR_PCE
<<<<<<< HEAD
    add_emulator("PC Engine", "pce", "pce", "pce-go", 0, logo_pce, header_pce);
=======
    add_emulator("PC Engine", "pce", "pce", "huexpress-go", 0, header_pce);
>>>>>>> f121023a
#endif

#ifdef ENABLE_EMULATOR_GW
    add_emulator("Game & Watch", "gw", "gw", "LCD-Game-Emulator", 0, header_gw);
#endif

}

bool emulator_is_file_valid(retro_emulator_file_t *file)
{
    for (int i = 0; i < emulators_count; i++) {
        for (int j = 0; j < emulators[i].roms.count; j++) {
            if (&emulators[i].roms.files[j] == file) {
                return true;
            }
        }
    }

    return false;
}<|MERGE_RESOLUTION|>--- conflicted
+++ resolved
@@ -463,11 +463,7 @@
 #endif
 
 #ifdef ENABLE_EMULATOR_PCE
-<<<<<<< HEAD
-    add_emulator("PC Engine", "pce", "pce", "pce-go", 0, logo_pce, header_pce);
-=======
-    add_emulator("PC Engine", "pce", "pce", "huexpress-go", 0, header_pce);
->>>>>>> f121023a
+    add_emulator("PC Engine", "pce", "pce", "pce-go", 0, header_pce);
 #endif
 
 #ifdef ENABLE_EMULATOR_GW
