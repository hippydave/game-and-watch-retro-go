<<<<<<< HEAD
/* LzmaDec.c -- LZMA Decoder
2018-07-04 : Igor Pavlov : Public domain */

#include "Precomp.h"

#include <string.h>

/* #include "CpuArch.h" */
#include "LzmaDec.h"

#define kNumTopBits 24
#define kTopValue ((UInt32)1 << kNumTopBits)

#define kNumBitModelTotalBits 11
#define kBitModelTotal (1 << kNumBitModelTotalBits)
#define kNumMoveBits 5

#define RC_INIT_SIZE 5

#define NORMALIZE if (range < kTopValue) { range <<= 8; code = (code << 8) | (*buf++); }

#define IF_BIT_0(p) ttt = *(p); NORMALIZE; bound = (range >> kNumBitModelTotalBits) * (UInt32)ttt; if (code < bound)
#define UPDATE_0(p) range = bound; *(p) = (CLzmaProb)(ttt + ((kBitModelTotal - ttt) >> kNumMoveBits));
#define UPDATE_1(p) range -= bound; code -= bound; *(p) = (CLzmaProb)(ttt - (ttt >> kNumMoveBits));
#define GET_BIT2(p, i, A0, A1) IF_BIT_0(p) \
  { UPDATE_0(p); i = (i + i); A0; } else \
  { UPDATE_1(p); i = (i + i) + 1; A1; }

#define TREE_GET_BIT(probs, i) { GET_BIT2(probs + i, i, ;, ;); }

#define REV_BIT(p, i, A0, A1) IF_BIT_0(p + i) \
  { UPDATE_0(p + i); A0; } else \
  { UPDATE_1(p + i); A1; }
#define REV_BIT_VAR(  p, i, m) REV_BIT(p, i, i += m; m += m, m += m; i += m; )
#define REV_BIT_CONST(p, i, m) REV_BIT(p, i, i += m;       , i += m * 2; )
#define REV_BIT_LAST( p, i, m) REV_BIT(p, i, i -= m        , ; )

#define TREE_DECODE(probs, limit, i) \
  { i = 1; do { TREE_GET_BIT(probs, i); } while (i < limit); i -= limit; }

/* #define _LZMA_SIZE_OPT */

#ifdef _LZMA_SIZE_OPT
#define TREE_6_DECODE(probs, i) TREE_DECODE(probs, (1 << 6), i)
#else
#define TREE_6_DECODE(probs, i) \
  { i = 1; \
  TREE_GET_BIT(probs, i); \
  TREE_GET_BIT(probs, i); \
  TREE_GET_BIT(probs, i); \
  TREE_GET_BIT(probs, i); \
  TREE_GET_BIT(probs, i); \
  TREE_GET_BIT(probs, i); \
  i -= 0x40; }
#endif

#define NORMAL_LITER_DEC TREE_GET_BIT(prob, symbol)
#define MATCHED_LITER_DEC \
  matchByte += matchByte; \
  bit = offs; \
  offs &= matchByte; \
  probLit = prob + (offs + bit + symbol); \
  GET_BIT2(probLit, symbol, offs ^= bit; , ;)



#define NORMALIZE_CHECK if (range < kTopValue) { if (buf >= bufLimit) return DUMMY_ERROR; range <<= 8; code = (code << 8) | (*buf++); }

#define IF_BIT_0_CHECK(p) ttt = *(p); NORMALIZE_CHECK; bound = (range >> kNumBitModelTotalBits) * (UInt32)ttt; if (code < bound)
#define UPDATE_0_CHECK range = bound;
#define UPDATE_1_CHECK range -= bound; code -= bound;
#define GET_BIT2_CHECK(p, i, A0, A1) IF_BIT_0_CHECK(p) \
  { UPDATE_0_CHECK; i = (i + i); A0; } else \
  { UPDATE_1_CHECK; i = (i + i) + 1; A1; }
#define GET_BIT_CHECK(p, i) GET_BIT2_CHECK(p, i, ; , ;)
#define TREE_DECODE_CHECK(probs, limit, i) \
  { i = 1; do { GET_BIT_CHECK(probs + i, i) } while (i < limit); i -= limit; }


#define REV_BIT_CHECK(p, i, m) IF_BIT_0_CHECK(p + i) \
  { UPDATE_0_CHECK; i += m; m += m; } else \
  { UPDATE_1_CHECK; m += m; i += m; }


#define kNumPosBitsMax 4
#define kNumPosStatesMax (1 << kNumPosBitsMax)

#define kLenNumLowBits 3
#define kLenNumLowSymbols (1 << kLenNumLowBits)
#define kLenNumHighBits 8
#define kLenNumHighSymbols (1 << kLenNumHighBits)

#define LenLow 0
#define LenHigh (LenLow + 2 * (kNumPosStatesMax << kLenNumLowBits))
#define kNumLenProbs (LenHigh + kLenNumHighSymbols)

#define LenChoice LenLow
#define LenChoice2 (LenLow + (1 << kLenNumLowBits))

#define kNumStates 12
#define kNumStates2 16
#define kNumLitStates 7

#define kStartPosModelIndex 4
#define kEndPosModelIndex 14
#define kNumFullDistances (1 << (kEndPosModelIndex >> 1))

#define kNumPosSlotBits 6
#define kNumLenToPosStates 4

#define kNumAlignBits 4
#define kAlignTableSize (1 << kNumAlignBits)

#define kMatchMinLen 2
#define kMatchSpecLenStart (kMatchMinLen + kLenNumLowSymbols * 2 + kLenNumHighSymbols)

/* External ASM code needs same CLzmaProb array layout. So don't change it. */

/* (probs_1664) is faster and better for code size at some platforms */
/*
#ifdef MY_CPU_X86_OR_AMD64
*/
#define kStartOffset 1664
#define GET_PROBS p->probs_1664
/*
#define GET_PROBS p->probs + kStartOffset
#else
#define kStartOffset 0
#define GET_PROBS p->probs
#endif
*/

#define SpecPos (-kStartOffset)
#define IsRep0Long (SpecPos + kNumFullDistances)
#define RepLenCoder (IsRep0Long + (kNumStates2 << kNumPosBitsMax))
#define LenCoder (RepLenCoder + kNumLenProbs)
#define IsMatch (LenCoder + kNumLenProbs)
#define Align (IsMatch + (kNumStates2 << kNumPosBitsMax))
#define IsRep (Align + kAlignTableSize)
#define IsRepG0 (IsRep + kNumStates)
#define IsRepG1 (IsRepG0 + kNumStates)
#define IsRepG2 (IsRepG1 + kNumStates)
#define PosSlot (IsRepG2 + kNumStates)
#define Literal (PosSlot + (kNumLenToPosStates << kNumPosSlotBits))
#define NUM_BASE_PROBS (Literal + kStartOffset)

#if Align != 0 && kStartOffset != 0
  #error Stop_Compiling_Bad_LZMA_kAlign
#endif

#if NUM_BASE_PROBS != 1984
  #error Stop_Compiling_Bad_LZMA_PROBS
#endif


#define LZMA_LIT_SIZE 0x300

#define LzmaProps_GetNumProbs(p) (NUM_BASE_PROBS + ((UInt32)LZMA_LIT_SIZE << ((p)->lc + (p)->lp)))


#define CALC_POS_STATE(processedPos, pbMask) (((processedPos) & (pbMask)) << 4)
#define COMBINED_PS_STATE (posState + state)
#define GET_LEN_STATE (posState)

#define LZMA_DIC_MIN (1 << 12)

/*
p->remainLen : shows status of LZMA decoder:
    < kMatchSpecLenStart : normal remain
    = kMatchSpecLenStart : finished
    = kMatchSpecLenStart + 1 : need init range coder
    = kMatchSpecLenStart + 2 : need init range coder and state
*/

/* ---------- LZMA_DECODE_REAL ---------- */
/*
LzmaDec_DecodeReal_3() can be implemented in external ASM file.
3 - is the code compatibility version of that function for check at link time.
*/

#define LZMA_DECODE_REAL LzmaDec_DecodeReal_3

/*
LZMA_DECODE_REAL()
In:
  RangeCoder is normalized
  if (p->dicPos == limit)
  {
    LzmaDec_TryDummy() was called before to exclude LITERAL and MATCH-REP cases.
    So first symbol can be only MATCH-NON-REP. And if that MATCH-NON-REP symbol
    is not END_OF_PAYALOAD_MARKER, then function returns error code.
  }

Processing:
  first LZMA symbol will be decoded in any case
  All checks for limits are at the end of main loop,
  It will decode new LZMA-symbols while (p->buf < bufLimit && dicPos < limit),
  RangeCoder is still without last normalization when (p->buf < bufLimit) is being checked.

Out:
  RangeCoder is normalized
  Result:
    SZ_OK - OK
    SZ_ERROR_DATA - Error
  p->remainLen:
    < kMatchSpecLenStart : normal remain
    = kMatchSpecLenStart : finished
*/


#ifdef _LZMA_DEC_OPT

int MY_FAST_CALL LZMA_DECODE_REAL(CLzmaDec *p, SizeT limit, const Byte *bufLimit);

#else

static
int MY_FAST_CALL LZMA_DECODE_REAL(CLzmaDec *p, SizeT limit, const Byte *bufLimit)
{
  CLzmaProb *probs = GET_PROBS;
  unsigned state = (unsigned)p->state;
  UInt32 rep0 = p->reps[0], rep1 = p->reps[1], rep2 = p->reps[2], rep3 = p->reps[3];
  unsigned pbMask = ((unsigned)1 << (p->prop.pb)) - 1;
  unsigned lc = p->prop.lc;
  unsigned lpMask = ((unsigned)0x100 << p->prop.lp) - ((unsigned)0x100 >> lc);

  Byte *dic = p->dic;
  SizeT dicBufSize = p->dicBufSize;
  SizeT dicPos = p->dicPos;
  
  UInt32 processedPos = p->processedPos;
  UInt32 checkDicSize = p->checkDicSize;
  unsigned len = 0;

  const Byte *buf = p->buf;
  UInt32 range = p->range;
  UInt32 code = p->code;

  do
  {
    CLzmaProb *prob;
    UInt32 bound;
    unsigned ttt;
    unsigned posState = CALC_POS_STATE(processedPos, pbMask);

    prob = probs + IsMatch + COMBINED_PS_STATE;
    IF_BIT_0(prob)
    {
      unsigned symbol;
      UPDATE_0(prob);
      prob = probs + Literal;
      if (processedPos != 0 || checkDicSize != 0)
        prob += (UInt32)3 * ((((processedPos << 8) + dic[(dicPos == 0 ? dicBufSize : dicPos) - 1]) & lpMask) << lc);
      processedPos++;

      if (state < kNumLitStates)
      {
        state -= (state < 4) ? state : 3;
        symbol = 1;
        #ifdef _LZMA_SIZE_OPT
        do { NORMAL_LITER_DEC } while (symbol < 0x100);
        #else
        NORMAL_LITER_DEC
        NORMAL_LITER_DEC
        NORMAL_LITER_DEC
        NORMAL_LITER_DEC
        NORMAL_LITER_DEC
        NORMAL_LITER_DEC
        NORMAL_LITER_DEC
        NORMAL_LITER_DEC
        #endif
      }
      else
      {
        unsigned matchByte = dic[dicPos - rep0 + (dicPos < rep0 ? dicBufSize : 0)];
        unsigned offs = 0x100;
        state -= (state < 10) ? 3 : 6;
        symbol = 1;
        #ifdef _LZMA_SIZE_OPT
        do
        {
          unsigned bit;
          CLzmaProb *probLit;
          MATCHED_LITER_DEC
        }
        while (symbol < 0x100);
        #else
        {
          unsigned bit;
          CLzmaProb *probLit;
          MATCHED_LITER_DEC
          MATCHED_LITER_DEC
          MATCHED_LITER_DEC
          MATCHED_LITER_DEC
          MATCHED_LITER_DEC
          MATCHED_LITER_DEC
          MATCHED_LITER_DEC
          MATCHED_LITER_DEC
        }
        #endif
      }

      dic[dicPos++] = (Byte)symbol;
      continue;
    }
    
    {
      UPDATE_1(prob);
      prob = probs + IsRep + state;
      IF_BIT_0(prob)
      {
        UPDATE_0(prob);
        state += kNumStates;
        prob = probs + LenCoder;
      }
      else
      {
        UPDATE_1(prob);
        /*
        // that case was checked before with kBadRepCode
        if (checkDicSize == 0 && processedPos == 0)
          return SZ_ERROR_DATA;
        */
        prob = probs + IsRepG0 + state;
        IF_BIT_0(prob)
        {
          UPDATE_0(prob);
          prob = probs + IsRep0Long + COMBINED_PS_STATE;
          IF_BIT_0(prob)
          {
            UPDATE_0(prob);
            dic[dicPos] = dic[dicPos - rep0 + (dicPos < rep0 ? dicBufSize : 0)];
            dicPos++;
            processedPos++;
            state = state < kNumLitStates ? 9 : 11;
            continue;
          }
          UPDATE_1(prob);
        }
        else
        {
          UInt32 distance;
          UPDATE_1(prob);
          prob = probs + IsRepG1 + state;
          IF_BIT_0(prob)
          {
            UPDATE_0(prob);
            distance = rep1;
          }
          else
          {
            UPDATE_1(prob);
            prob = probs + IsRepG2 + state;
            IF_BIT_0(prob)
            {
              UPDATE_0(prob);
              distance = rep2;
            }
            else
            {
              UPDATE_1(prob);
              distance = rep3;
              rep3 = rep2;
            }
            rep2 = rep1;
          }
          rep1 = rep0;
          rep0 = distance;
        }
        state = state < kNumLitStates ? 8 : 11;
        prob = probs + RepLenCoder;
      }
      
      #ifdef _LZMA_SIZE_OPT
      {
        unsigned lim, offset;
        CLzmaProb *probLen = prob + LenChoice;
        IF_BIT_0(probLen)
        {
          UPDATE_0(probLen);
          probLen = prob + LenLow + GET_LEN_STATE;
          offset = 0;
          lim = (1 << kLenNumLowBits);
        }
        else
        {
          UPDATE_1(probLen);
          probLen = prob + LenChoice2;
          IF_BIT_0(probLen)
          {
            UPDATE_0(probLen);
            probLen = prob + LenLow + GET_LEN_STATE + (1 << kLenNumLowBits);
            offset = kLenNumLowSymbols;
            lim = (1 << kLenNumLowBits);
          }
          else
          {
            UPDATE_1(probLen);
            probLen = prob + LenHigh;
            offset = kLenNumLowSymbols * 2;
            lim = (1 << kLenNumHighBits);
          }
        }
        TREE_DECODE(probLen, lim, len);
        len += offset;
      }
      #else
      {
        CLzmaProb *probLen = prob + LenChoice;
        IF_BIT_0(probLen)
        {
          UPDATE_0(probLen);
          probLen = prob + LenLow + GET_LEN_STATE;
          len = 1;
          TREE_GET_BIT(probLen, len);
          TREE_GET_BIT(probLen, len);
          TREE_GET_BIT(probLen, len);
          len -= 8;
        }
        else
        {
          UPDATE_1(probLen);
          probLen = prob + LenChoice2;
          IF_BIT_0(probLen)
          {
            UPDATE_0(probLen);
            probLen = prob + LenLow + GET_LEN_STATE + (1 << kLenNumLowBits);
            len = 1;
            TREE_GET_BIT(probLen, len);
            TREE_GET_BIT(probLen, len);
            TREE_GET_BIT(probLen, len);
          }
          else
          {
            UPDATE_1(probLen);
            probLen = prob + LenHigh;
            TREE_DECODE(probLen, (1 << kLenNumHighBits), len);
            len += kLenNumLowSymbols * 2;
          }
        }
      }
      #endif

      if (state >= kNumStates)
      {
        UInt32 distance;
        prob = probs + PosSlot +
            ((len < kNumLenToPosStates ? len : kNumLenToPosStates - 1) << kNumPosSlotBits);
        TREE_6_DECODE(prob, distance);
        if (distance >= kStartPosModelIndex)
        {
          unsigned posSlot = (unsigned)distance;
          unsigned numDirectBits = (unsigned)(((distance >> 1) - 1));
          distance = (2 | (distance & 1));
          if (posSlot < kEndPosModelIndex)
          {
            distance <<= numDirectBits;
            prob = probs + SpecPos;
            {
              UInt32 m = 1;
              distance++;
              do
              {
                REV_BIT_VAR(prob, distance, m);
              }
              while (--numDirectBits);
              distance -= m;
            }
          }
          else
          {
            numDirectBits -= kNumAlignBits;
            do
            {
              NORMALIZE
              range >>= 1;
              
              {
                UInt32 t;
                code -= range;
                t = (0 - ((UInt32)code >> 31)); /* (UInt32)((Int32)code >> 31) */
                distance = (distance << 1) + (t + 1);
                code += range & t;
              }
              /*
              distance <<= 1;
              if (code >= range)
              {
                code -= range;
                distance |= 1;
              }
              */
            }
            while (--numDirectBits);
            prob = probs + Align;
            distance <<= kNumAlignBits;
            {
              unsigned i = 1;
              REV_BIT_CONST(prob, i, 1);
              REV_BIT_CONST(prob, i, 2);
              REV_BIT_CONST(prob, i, 4);
              REV_BIT_LAST (prob, i, 8);
              distance |= i;
            }
            if (distance == (UInt32)0xFFFFFFFF)
            {
              len = kMatchSpecLenStart;
              state -= kNumStates;
              break;
            }
          }
        }
        
        rep3 = rep2;
        rep2 = rep1;
        rep1 = rep0;
        rep0 = distance + 1;
        state = (state < kNumStates + kNumLitStates) ? kNumLitStates : kNumLitStates + 3;
        if (distance >= (checkDicSize == 0 ? processedPos: checkDicSize))
        {
          p->dicPos = dicPos;
          return SZ_ERROR_DATA;
        }
      }

      len += kMatchMinLen;

      {
        SizeT rem;
        unsigned curLen;
        SizeT pos;
        
        if ((rem = limit - dicPos) == 0)
        {
          p->dicPos = dicPos;
          return SZ_ERROR_DATA;
        }
        
        curLen = ((rem < len) ? (unsigned)rem : len);
        pos = dicPos - rep0 + (dicPos < rep0 ? dicBufSize : 0);

        processedPos += (UInt32)curLen;

        len -= curLen;
        if (curLen <= dicBufSize - pos)
        {
          Byte *dest = dic + dicPos;
          ptrdiff_t src = (ptrdiff_t)pos - (ptrdiff_t)dicPos;
          const Byte *lim = dest + curLen;
          dicPos += (SizeT)curLen;
          do
            *(dest) = (Byte)*(dest + src);
          while (++dest != lim);
        }
        else
        {
          do
          {
            dic[dicPos++] = dic[pos];
            if (++pos == dicBufSize)
              pos = 0;
          }
          while (--curLen != 0);
        }
      }
    }
  }
  while (dicPos < limit && buf < bufLimit);

  NORMALIZE;
  
  p->buf = buf;
  p->range = range;
  p->code = code;
  p->remainLen = (UInt32)len;
  p->dicPos = dicPos;
  p->processedPos = processedPos;
  p->reps[0] = rep0;
  p->reps[1] = rep1;
  p->reps[2] = rep2;
  p->reps[3] = rep3;
  p->state = (UInt32)state;

  return SZ_OK;
}
#endif

static void MY_FAST_CALL LzmaDec_WriteRem(CLzmaDec *p, SizeT limit)
{
  if (p->remainLen != 0 && p->remainLen < kMatchSpecLenStart)
  {
    Byte *dic = p->dic;
    SizeT dicPos = p->dicPos;
    SizeT dicBufSize = p->dicBufSize;
    unsigned len = (unsigned)p->remainLen;
    SizeT rep0 = p->reps[0]; /* we use SizeT to avoid the BUG of VC14 for AMD64 */
    SizeT rem = limit - dicPos;
    if (rem < len)
      len = (unsigned)(rem);

    if (p->checkDicSize == 0 && p->prop.dicSize - p->processedPos <= len)
      p->checkDicSize = p->prop.dicSize;

    p->processedPos += (UInt32)len;
    p->remainLen -= (UInt32)len;
    while (len != 0)
    {
      len--;
      dic[dicPos] = dic[dicPos - rep0 + (dicPos < rep0 ? dicBufSize : 0)];
      dicPos++;
    }
    p->dicPos = dicPos;
  }
}


#define kRange0 0xFFFFFFFF
#define kBound0 ((kRange0 >> kNumBitModelTotalBits) << (kNumBitModelTotalBits - 1))
#define kBadRepCode (kBound0 + (((kRange0 - kBound0) >> kNumBitModelTotalBits) << (kNumBitModelTotalBits - 1)))
#if kBadRepCode != (0xC0000000 - 0x400)
  #error Stop_Compiling_Bad_LZMA_Check
#endif

static int MY_FAST_CALL LzmaDec_DecodeReal2(CLzmaDec *p, SizeT limit, const Byte *bufLimit)
{
  do
  {
    SizeT limit2 = limit;
    if (p->checkDicSize == 0)
    {
      UInt32 rem = p->prop.dicSize - p->processedPos;
      if (limit - p->dicPos > rem)
        limit2 = p->dicPos + rem;

      if (p->processedPos == 0)
        if (p->code >= kBadRepCode)
          return SZ_ERROR_DATA;
    }

    RINOK(LZMA_DECODE_REAL(p, limit2, bufLimit));
    
    if (p->checkDicSize == 0 && p->processedPos >= p->prop.dicSize)
      p->checkDicSize = p->prop.dicSize;
    
    LzmaDec_WriteRem(p, limit);
  }
  while (p->dicPos < limit && p->buf < bufLimit && p->remainLen < kMatchSpecLenStart);

  return 0;
}

typedef enum
{
  DUMMY_ERROR, /* unexpected end of input stream */
  DUMMY_LIT,
  DUMMY_MATCH,
  DUMMY_REP
} ELzmaDummy;

static ELzmaDummy LzmaDec_TryDummy(const CLzmaDec *p, const Byte *buf, SizeT inSize)
{
  UInt32 range = p->range;
  UInt32 code = p->code;
  const Byte *bufLimit = buf + inSize;
  const CLzmaProb *probs = GET_PROBS;
  unsigned state = (unsigned)p->state;
  ELzmaDummy res;

  {
    const CLzmaProb *prob;
    UInt32 bound;
    unsigned ttt;
    unsigned posState = CALC_POS_STATE(p->processedPos, (1 << p->prop.pb) - 1);

    prob = probs + IsMatch + COMBINED_PS_STATE;
    IF_BIT_0_CHECK(prob)
    {
      UPDATE_0_CHECK

      /* if (bufLimit - buf >= 7) return DUMMY_LIT; */

      prob = probs + Literal;
      if (p->checkDicSize != 0 || p->processedPos != 0)
        prob += ((UInt32)LZMA_LIT_SIZE *
            ((((p->processedPos) & ((1 << (p->prop.lp)) - 1)) << p->prop.lc) +
            (p->dic[(p->dicPos == 0 ? p->dicBufSize : p->dicPos) - 1] >> (8 - p->prop.lc))));

      if (state < kNumLitStates)
      {
        unsigned symbol = 1;
        do { GET_BIT_CHECK(prob + symbol, symbol) } while (symbol < 0x100);
      }
      else
      {
        unsigned matchByte = p->dic[p->dicPos - p->reps[0] +
            (p->dicPos < p->reps[0] ? p->dicBufSize : 0)];
        unsigned offs = 0x100;
        unsigned symbol = 1;
        do
        {
          unsigned bit;
          const CLzmaProb *probLit;
          matchByte += matchByte;
          bit = offs;
          offs &= matchByte;
          probLit = prob + (offs + bit + symbol);
          GET_BIT2_CHECK(probLit, symbol, offs ^= bit; , ; )
        }
        while (symbol < 0x100);
      }
      res = DUMMY_LIT;
    }
    else
    {
      unsigned len;
      UPDATE_1_CHECK;

      prob = probs + IsRep + state;
      IF_BIT_0_CHECK(prob)
      {
        UPDATE_0_CHECK;
        state = 0;
        prob = probs + LenCoder;
        res = DUMMY_MATCH;
      }
      else
      {
        UPDATE_1_CHECK;
        res = DUMMY_REP;
        prob = probs + IsRepG0 + state;
        IF_BIT_0_CHECK(prob)
        {
          UPDATE_0_CHECK;
          prob = probs + IsRep0Long + COMBINED_PS_STATE;
          IF_BIT_0_CHECK(prob)
          {
            UPDATE_0_CHECK;
            NORMALIZE_CHECK;
            return DUMMY_REP;
          }
          else
          {
            UPDATE_1_CHECK;
          }
        }
        else
        {
          UPDATE_1_CHECK;
          prob = probs + IsRepG1 + state;
          IF_BIT_0_CHECK(prob)
          {
            UPDATE_0_CHECK;
          }
          else
          {
            UPDATE_1_CHECK;
            prob = probs + IsRepG2 + state;
            IF_BIT_0_CHECK(prob)
            {
              UPDATE_0_CHECK;
            }
            else
            {
              UPDATE_1_CHECK;
            }
          }
        }
        state = kNumStates;
        prob = probs + RepLenCoder;
      }
      {
        unsigned limit, offset;
        const CLzmaProb *probLen = prob + LenChoice;
        IF_BIT_0_CHECK(probLen)
        {
          UPDATE_0_CHECK;
          probLen = prob + LenLow + GET_LEN_STATE;
          offset = 0;
          limit = 1 << kLenNumLowBits;
        }
        else
        {
          UPDATE_1_CHECK;
          probLen = prob + LenChoice2;
          IF_BIT_0_CHECK(probLen)
          {
            UPDATE_0_CHECK;
            probLen = prob + LenLow + GET_LEN_STATE + (1 << kLenNumLowBits);
            offset = kLenNumLowSymbols;
            limit = 1 << kLenNumLowBits;
          }
          else
          {
            UPDATE_1_CHECK;
            probLen = prob + LenHigh;
            offset = kLenNumLowSymbols * 2;
            limit = 1 << kLenNumHighBits;
          }
        }
        TREE_DECODE_CHECK(probLen, limit, len);
        len += offset;
      }

      if (state < 4)
      {
        unsigned posSlot;
        prob = probs + PosSlot +
            ((len < kNumLenToPosStates - 1 ? len : kNumLenToPosStates - 1) <<
            kNumPosSlotBits);
        TREE_DECODE_CHECK(prob, 1 << kNumPosSlotBits, posSlot);
        if (posSlot >= kStartPosModelIndex)
        {
          unsigned numDirectBits = ((posSlot >> 1) - 1);

          /* if (bufLimit - buf >= 8) return DUMMY_MATCH; */

          if (posSlot < kEndPosModelIndex)
          {
            prob = probs + SpecPos + ((2 | (posSlot & 1)) << numDirectBits);
          }
          else
          {
            numDirectBits -= kNumAlignBits;
            do
            {
              NORMALIZE_CHECK
              range >>= 1;
              code -= range & (((code - range) >> 31) - 1);
              /* if (code >= range) code -= range; */
            }
            while (--numDirectBits);
            prob = probs + Align;
            numDirectBits = kNumAlignBits;
          }
          {
            unsigned i = 1;
            unsigned m = 1;
            do
            {
              REV_BIT_CHECK(prob, i, m);
            }
            while (--numDirectBits);
          }
        }
      }
    }
  }
  NORMALIZE_CHECK;
  return res;
}


void LzmaDec_InitDicAndState(CLzmaDec *p, BoolInt initDic, BoolInt initState)
{
  p->remainLen = kMatchSpecLenStart + 1;
  p->tempBufSize = 0;

  if (initDic)
  {
    p->processedPos = 0;
    p->checkDicSize = 0;
    p->remainLen = kMatchSpecLenStart + 2;
  }
  if (initState)
    p->remainLen = kMatchSpecLenStart + 2;
}

void LzmaDec_Init(CLzmaDec *p)
{
  p->dicPos = 0;
  LzmaDec_InitDicAndState(p, True, True);
}


SRes LzmaDec_DecodeToDic(CLzmaDec *p, SizeT dicLimit, const Byte *src, SizeT *srcLen,
    ELzmaFinishMode finishMode, ELzmaStatus *status)
{
  SizeT inSize = *srcLen;
  (*srcLen) = 0;
  
  *status = LZMA_STATUS_NOT_SPECIFIED;

  if (p->remainLen > kMatchSpecLenStart)
  {
    for (; inSize > 0 && p->tempBufSize < RC_INIT_SIZE; (*srcLen)++, inSize--)
      p->tempBuf[p->tempBufSize++] = *src++;
    if (p->tempBufSize != 0 && p->tempBuf[0] != 0)
      return SZ_ERROR_DATA;
    if (p->tempBufSize < RC_INIT_SIZE)
    {
      *status = LZMA_STATUS_NEEDS_MORE_INPUT;
      return SZ_OK;
    }
    p->code =
        ((UInt32)p->tempBuf[1] << 24)
      | ((UInt32)p->tempBuf[2] << 16)
      | ((UInt32)p->tempBuf[3] << 8)
      | ((UInt32)p->tempBuf[4]);
    p->range = 0xFFFFFFFF;
    p->tempBufSize = 0;

    if (p->remainLen > kMatchSpecLenStart + 1)
    {
      SizeT numProbs = LzmaProps_GetNumProbs(&p->prop);
      SizeT i;
      CLzmaProb *probs = p->probs;
      for (i = 0; i < numProbs; i++)
        probs[i] = kBitModelTotal >> 1;
      p->reps[0] = p->reps[1] = p->reps[2] = p->reps[3] = 1;
      p->state = 0;
    }

    p->remainLen = 0;
  }

  LzmaDec_WriteRem(p, dicLimit);

  while (p->remainLen != kMatchSpecLenStart)
  {
      int checkEndMarkNow = 0;

      if (p->dicPos >= dicLimit)
      {
        if (p->remainLen == 0 && p->code == 0)
        {
          *status = LZMA_STATUS_MAYBE_FINISHED_WITHOUT_MARK;
          return SZ_OK;
        }
        if (finishMode == LZMA_FINISH_ANY)
        {
          *status = LZMA_STATUS_NOT_FINISHED;
          return SZ_OK;
        }
        if (p->remainLen != 0)
        {
          *status = LZMA_STATUS_NOT_FINISHED;
          return SZ_ERROR_DATA;
        }
        checkEndMarkNow = 1;
      }

      if (p->tempBufSize == 0)
      {
        SizeT processed;
        const Byte *bufLimit;
        if (inSize < LZMA_REQUIRED_INPUT_MAX || checkEndMarkNow)
        {
          int dummyRes = LzmaDec_TryDummy(p, src, inSize);
          if (dummyRes == DUMMY_ERROR)
          {
            memcpy(p->tempBuf, src, inSize);
            p->tempBufSize = (unsigned)inSize;
            (*srcLen) += inSize;
            *status = LZMA_STATUS_NEEDS_MORE_INPUT;
            return SZ_OK;
          }
          if (checkEndMarkNow && dummyRes != DUMMY_MATCH)
          {
            *status = LZMA_STATUS_NOT_FINISHED;
            return SZ_ERROR_DATA;
          }
          bufLimit = src;
        }
        else
          bufLimit = src + inSize - LZMA_REQUIRED_INPUT_MAX;
        p->buf = src;
        if (LzmaDec_DecodeReal2(p, dicLimit, bufLimit) != 0)
          return SZ_ERROR_DATA;
        processed = (SizeT)(p->buf - src);
        (*srcLen) += processed;
        src += processed;
        inSize -= processed;
      }
      else
      {
        unsigned rem = p->tempBufSize, lookAhead = 0;
        while (rem < LZMA_REQUIRED_INPUT_MAX && lookAhead < inSize)
          p->tempBuf[rem++] = src[lookAhead++];
        p->tempBufSize = rem;
        if (rem < LZMA_REQUIRED_INPUT_MAX || checkEndMarkNow)
        {
          int dummyRes = LzmaDec_TryDummy(p, p->tempBuf, (SizeT)rem);
          if (dummyRes == DUMMY_ERROR)
          {
            (*srcLen) += (SizeT)lookAhead;
            *status = LZMA_STATUS_NEEDS_MORE_INPUT;
            return SZ_OK;
          }
          if (checkEndMarkNow && dummyRes != DUMMY_MATCH)
          {
            *status = LZMA_STATUS_NOT_FINISHED;
            return SZ_ERROR_DATA;
          }
        }
        p->buf = p->tempBuf;
        if (LzmaDec_DecodeReal2(p, dicLimit, p->buf) != 0)
          return SZ_ERROR_DATA;
        
        {
          unsigned kkk = (unsigned)(p->buf - p->tempBuf);
          if (rem < kkk)
            return SZ_ERROR_FAIL; /* some internal error */
          rem -= kkk;
          if (lookAhead < rem)
            return SZ_ERROR_FAIL; /* some internal error */
          lookAhead -= rem;
        }
        (*srcLen) += (SizeT)lookAhead;
        src += lookAhead;
        inSize -= (SizeT)lookAhead;
        p->tempBufSize = 0;
      }
  }
  
  if (p->code != 0)
    return SZ_ERROR_DATA;
  *status = LZMA_STATUS_FINISHED_WITH_MARK;
  return SZ_OK;
}


SRes LzmaDec_DecodeToBuf(CLzmaDec *p, Byte *dest, SizeT *destLen, const Byte *src, SizeT *srcLen, ELzmaFinishMode finishMode, ELzmaStatus *status)
{
  SizeT outSize = *destLen;
  SizeT inSize = *srcLen;
  *srcLen = *destLen = 0;
  for (;;)
  {
    SizeT inSizeCur = inSize, outSizeCur, dicPos;
    ELzmaFinishMode curFinishMode;
    SRes res;
    if (p->dicPos == p->dicBufSize)
      p->dicPos = 0;
    dicPos = p->dicPos;
    if (outSize > p->dicBufSize - dicPos)
    {
      outSizeCur = p->dicBufSize;
      curFinishMode = LZMA_FINISH_ANY;
    }
    else
    {
      outSizeCur = dicPos + outSize;
      curFinishMode = finishMode;
    }

    res = LzmaDec_DecodeToDic(p, outSizeCur, src, &inSizeCur, curFinishMode, status);
    src += inSizeCur;
    inSize -= inSizeCur;
    *srcLen += inSizeCur;
    outSizeCur = p->dicPos - dicPos;
    memcpy(dest, p->dic + dicPos, outSizeCur);
    dest += outSizeCur;
    outSize -= outSizeCur;
    *destLen += outSizeCur;
    if (res != 0)
      return res;
    if (outSizeCur == 0 || outSize == 0)
      return SZ_OK;
  }
}

void LzmaDec_FreeProbs(CLzmaDec *p, ISzAllocPtr alloc)
{
  ISzAlloc_Free(alloc, p->probs);
  p->probs = NULL;
}

static void LzmaDec_FreeDict(CLzmaDec *p, ISzAllocPtr alloc)
{
  ISzAlloc_Free(alloc, p->dic);
  p->dic = NULL;
}

void LzmaDec_Free(CLzmaDec *p, ISzAllocPtr alloc)
{
  LzmaDec_FreeProbs(p, alloc);
  LzmaDec_FreeDict(p, alloc);
}

SRes LzmaProps_Decode(CLzmaProps *p, const Byte *data, unsigned size)
{
  UInt32 dicSize;
  Byte d;
  
  if (size < LZMA_PROPS_SIZE)
    return SZ_ERROR_UNSUPPORTED;
  else
    dicSize = data[1] | ((UInt32)data[2] << 8) | ((UInt32)data[3] << 16) | ((UInt32)data[4] << 24);
 
  if (dicSize < LZMA_DIC_MIN)
    dicSize = LZMA_DIC_MIN;
  p->dicSize = dicSize;

  d = data[0];
  if (d >= (9 * 5 * 5))
    return SZ_ERROR_UNSUPPORTED;

  p->lc = (Byte)(d % 9);
  d /= 9;
  p->pb = (Byte)(d / 5);
  p->lp = (Byte)(d % 5);

  return SZ_OK;
}

static SRes LzmaDec_AllocateProbs2(CLzmaDec *p, const CLzmaProps *propNew, ISzAllocPtr alloc)
{
  UInt32 numProbs = LzmaProps_GetNumProbs(propNew);
  if (!p->probs || numProbs != p->numProbs)
  {
    LzmaDec_FreeProbs(p, alloc);
    p->probs = (CLzmaProb *)ISzAlloc_Alloc(alloc, numProbs * sizeof(CLzmaProb));
    if (!p->probs)
      return SZ_ERROR_MEM;
    p->probs_1664 = p->probs + 1664;
    p->numProbs = numProbs;
  }
  return SZ_OK;
}

SRes LzmaDec_AllocateProbs(CLzmaDec *p, const Byte *props, unsigned propsSize, ISzAllocPtr alloc)
{
  CLzmaProps propNew;
  RINOK(LzmaProps_Decode(&propNew, props, propsSize));
  RINOK(LzmaDec_AllocateProbs2(p, &propNew, alloc));
  p->prop = propNew;
  return SZ_OK;
}

SRes LzmaDec_Allocate(CLzmaDec *p, const Byte *props, unsigned propsSize, ISzAllocPtr alloc)
{
  CLzmaProps propNew;
  SizeT dicBufSize;
  RINOK(LzmaProps_Decode(&propNew, props, propsSize));
  RINOK(LzmaDec_AllocateProbs2(p, &propNew, alloc));

  {
    UInt32 dictSize = propNew.dicSize;
    SizeT mask = ((UInt32)1 << 12) - 1;
         if (dictSize >= ((UInt32)1 << 30)) mask = ((UInt32)1 << 22) - 1;
    else if (dictSize >= ((UInt32)1 << 22)) mask = ((UInt32)1 << 20) - 1;;
    dicBufSize = ((SizeT)dictSize + mask) & ~mask;
    if (dicBufSize < dictSize)
      dicBufSize = dictSize;
  }

  if (!p->dic || dicBufSize != p->dicBufSize)
  {
    LzmaDec_FreeDict(p, alloc);
    p->dic = (Byte *)ISzAlloc_Alloc(alloc, dicBufSize);
    if (!p->dic)
    {
      LzmaDec_FreeProbs(p, alloc);
      return SZ_ERROR_MEM;
    }
  }
  p->dicBufSize = dicBufSize;
  p->prop = propNew;
  return SZ_OK;
}

SRes LzmaDecode(Byte *dest, SizeT *destLen, const Byte *src, SizeT *srcLen,
    const Byte *propData, unsigned propSize, ELzmaFinishMode finishMode,
    ELzmaStatus *status, ISzAllocPtr alloc)
{
  CLzmaDec p;
  SRes res;
  SizeT outSize = *destLen, inSize = *srcLen;
  *destLen = *srcLen = 0;
  *status = LZMA_STATUS_NOT_SPECIFIED;
  if (inSize < RC_INIT_SIZE)
    return SZ_ERROR_INPUT_EOF;
  LzmaDec_Construct(&p);
  RINOK(LzmaDec_AllocateProbs(&p, propData, propSize, alloc));
  p.dic = dest;
  p.dicBufSize = outSize;
  LzmaDec_Init(&p);
  *srcLen = inSize;
  res = LzmaDec_DecodeToDic(&p, outSize, src, srcLen, finishMode, status);
  *destLen = p.dicPos;
  if (res == SZ_OK && *status == LZMA_STATUS_NEEDS_MORE_INPUT)
    res = SZ_ERROR_INPUT_EOF;
  LzmaDec_FreeProbs(&p, alloc);
  return res;
}
=======
/* LzmaDec.c -- LZMA Decoder
2018-07-04 : Igor Pavlov : Public domain */

#include "Precomp.h"

#include <string.h>
#include "main.h"

/* #include "CpuArch.h" */
#include "LzmaDec.h"

#define kNumTopBits 24
#define kTopValue ((UInt32)1 << kNumTopBits)

#define kNumBitModelTotalBits 11
#define kBitModelTotal (1 << kNumBitModelTotalBits)
#define kNumMoveBits 5

#define RC_INIT_SIZE 5

#define NORMALIZE if (range < kTopValue) { range <<= 8; code = (code << 8) | (*buf++); }

#define IF_BIT_0(p) ttt = *(p); NORMALIZE; bound = (range >> kNumBitModelTotalBits) * (UInt32)ttt; if (code < bound)
#define UPDATE_0(p) range = bound; *(p) = (CLzmaProb)(ttt + ((kBitModelTotal - ttt) >> kNumMoveBits));
#define UPDATE_1(p) range -= bound; code -= bound; *(p) = (CLzmaProb)(ttt - (ttt >> kNumMoveBits));
#define GET_BIT2(p, i, A0, A1) IF_BIT_0(p) \
  { UPDATE_0(p); i = (i + i); A0; } else \
  { UPDATE_1(p); i = (i + i) + 1; A1; }

#define TREE_GET_BIT(probs, i) { GET_BIT2(probs + i, i, ;, ;); }

#define REV_BIT(p, i, A0, A1) IF_BIT_0(p + i) \
  { UPDATE_0(p + i); A0; } else \
  { UPDATE_1(p + i); A1; }
#define REV_BIT_VAR(  p, i, m) REV_BIT(p, i, i += m; m += m, m += m; i += m; )
#define REV_BIT_CONST(p, i, m) REV_BIT(p, i, i += m;       , i += m * 2; )
#define REV_BIT_LAST( p, i, m) REV_BIT(p, i, i -= m        , ; )

#define TREE_DECODE(probs, limit, i) \
  { i = 1; do { TREE_GET_BIT(probs, i); } while (i < limit); i -= limit; }

/* #define _LZMA_SIZE_OPT */

#ifdef _LZMA_SIZE_OPT
#define TREE_6_DECODE(probs, i) TREE_DECODE(probs, (1 << 6), i)
#else
#define TREE_6_DECODE(probs, i) \
  { i = 1; \
  TREE_GET_BIT(probs, i); \
  TREE_GET_BIT(probs, i); \
  TREE_GET_BIT(probs, i); \
  TREE_GET_BIT(probs, i); \
  TREE_GET_BIT(probs, i); \
  TREE_GET_BIT(probs, i); \
  i -= 0x40; }
#endif

#define NORMAL_LITER_DEC TREE_GET_BIT(prob, symbol)
#define MATCHED_LITER_DEC \
  matchByte += matchByte; \
  bit = offs; \
  offs &= matchByte; \
  probLit = prob + (offs + bit + symbol); \
  GET_BIT2(probLit, symbol, offs ^= bit; , ;)



#define NORMALIZE_CHECK if (range < kTopValue) { if (buf >= bufLimit) return DUMMY_ERROR; range <<= 8; code = (code << 8) | (*buf++); }

#define IF_BIT_0_CHECK(p) ttt = *(p); NORMALIZE_CHECK; bound = (range >> kNumBitModelTotalBits) * (UInt32)ttt; if (code < bound)
#define UPDATE_0_CHECK range = bound;
#define UPDATE_1_CHECK range -= bound; code -= bound;
#define GET_BIT2_CHECK(p, i, A0, A1) IF_BIT_0_CHECK(p) \
  { UPDATE_0_CHECK; i = (i + i); A0; } else \
  { UPDATE_1_CHECK; i = (i + i) + 1; A1; }
#define GET_BIT_CHECK(p, i) GET_BIT2_CHECK(p, i, ; , ;)
#define TREE_DECODE_CHECK(probs, limit, i) \
  { i = 1; do { GET_BIT_CHECK(probs + i, i) } while (i < limit); i -= limit; }


#define REV_BIT_CHECK(p, i, m) IF_BIT_0_CHECK(p + i) \
  { UPDATE_0_CHECK; i += m; m += m; } else \
  { UPDATE_1_CHECK; m += m; i += m; }


#define kNumPosBitsMax 4
#define kNumPosStatesMax (1 << kNumPosBitsMax)

#define kLenNumLowBits 3
#define kLenNumLowSymbols (1 << kLenNumLowBits)
#define kLenNumHighBits 8
#define kLenNumHighSymbols (1 << kLenNumHighBits)

#define LenLow 0
#define LenHigh (LenLow + 2 * (kNumPosStatesMax << kLenNumLowBits))
#define kNumLenProbs (LenHigh + kLenNumHighSymbols)

#define LenChoice LenLow
#define LenChoice2 (LenLow + (1 << kLenNumLowBits))

#define kNumStates 12
#define kNumStates2 16
#define kNumLitStates 7

#define kStartPosModelIndex 4
#define kEndPosModelIndex 14
#define kNumFullDistances (1 << (kEndPosModelIndex >> 1))

#define kNumPosSlotBits 6
#define kNumLenToPosStates 4

#define kNumAlignBits 4
#define kAlignTableSize (1 << kNumAlignBits)

#define kMatchMinLen 2
#define kMatchSpecLenStart (kMatchMinLen + kLenNumLowSymbols * 2 + kLenNumHighSymbols)

/* External ASM code needs same CLzmaProb array layout. So don't change it. */

/* (probs_1664) is faster and better for code size at some platforms */
/*
#ifdef MY_CPU_X86_OR_AMD64
*/
#define kStartOffset 1664
#define GET_PROBS p->probs_1664
/*
#define GET_PROBS p->probs + kStartOffset
#else
#define kStartOffset 0
#define GET_PROBS p->probs
#endif
*/

#define SpecPos (-kStartOffset)
#define IsRep0Long (SpecPos + kNumFullDistances)
#define RepLenCoder (IsRep0Long + (kNumStates2 << kNumPosBitsMax))
#define LenCoder (RepLenCoder + kNumLenProbs)
#define IsMatch (LenCoder + kNumLenProbs)
#define Align (IsMatch + (kNumStates2 << kNumPosBitsMax))
#define IsRep (Align + kAlignTableSize)
#define IsRepG0 (IsRep + kNumStates)
#define IsRepG1 (IsRepG0 + kNumStates)
#define IsRepG2 (IsRepG1 + kNumStates)
#define PosSlot (IsRepG2 + kNumStates)
#define Literal (PosSlot + (kNumLenToPosStates << kNumPosSlotBits))
#define NUM_BASE_PROBS (Literal + kStartOffset)

#if Align != 0 && kStartOffset != 0
  #error Stop_Compiling_Bad_LZMA_kAlign
#endif

#if NUM_BASE_PROBS != 1984
  #error Stop_Compiling_Bad_LZMA_PROBS
#endif


#define LZMA_LIT_SIZE 0x300

#define LzmaProps_GetNumProbs(p) (NUM_BASE_PROBS + ((UInt32)LZMA_LIT_SIZE << ((p)->lc + (p)->lp)))


#define CALC_POS_STATE(processedPos, pbMask) (((processedPos) & (pbMask)) << 4)
#define COMBINED_PS_STATE (posState + state)
#define GET_LEN_STATE (posState)

#define LZMA_DIC_MIN (1 << 12)

/*
p->remainLen : shows status of LZMA decoder:
    < kMatchSpecLenStart : normal remain
    = kMatchSpecLenStart : finished
    = kMatchSpecLenStart + 1 : need init range coder
    = kMatchSpecLenStart + 2 : need init range coder and state
*/

/* ---------- LZMA_DECODE_REAL ---------- */
/*
LzmaDec_DecodeReal_3() can be implemented in external ASM file.
3 - is the code compatibility version of that function for check at link time.
*/

#define LZMA_DECODE_REAL LzmaDec_DecodeReal_3

/*
LZMA_DECODE_REAL()
In:
  RangeCoder is normalized
  if (p->dicPos == limit)
  {
    LzmaDec_TryDummy() was called before to exclude LITERAL and MATCH-REP cases.
    So first symbol can be only MATCH-NON-REP. And if that MATCH-NON-REP symbol
    is not END_OF_PAYALOAD_MARKER, then function returns error code.
  }

Processing:
  first LZMA symbol will be decoded in any case
  All checks for limits are at the end of main loop,
  It will decode new LZMA-symbols while (p->buf < bufLimit && dicPos < limit),
  RangeCoder is still without last normalization when (p->buf < bufLimit) is being checked.

Out:
  RangeCoder is normalized
  Result:
    SZ_OK - OK
    SZ_ERROR_DATA - Error
  p->remainLen:
    < kMatchSpecLenStart : normal remain
    = kMatchSpecLenStart : finished
*/


#ifdef _LZMA_DEC_OPT

int MY_FAST_CALL LZMA_DECODE_REAL(CLzmaDec *p, SizeT limit, const Byte *bufLimit);

#else

static
int MY_FAST_CALL LZMA_DECODE_REAL(CLzmaDec *p, SizeT limit, const Byte *bufLimit)
{
  CLzmaProb *probs = GET_PROBS;
  unsigned state = (unsigned)p->state;
  UInt32 rep0 = p->reps[0], rep1 = p->reps[1], rep2 = p->reps[2], rep3 = p->reps[3];
  unsigned pbMask = ((unsigned)1 << (p->prop.pb)) - 1;
  unsigned lc = p->prop.lc;
  unsigned lpMask = ((unsigned)0x100 << p->prop.lp) - ((unsigned)0x100 >> lc);

  Byte *dic = p->dic;
  SizeT dicBufSize = p->dicBufSize;
  SizeT dicPos = p->dicPos;

  UInt32 processedPos = p->processedPos;
  UInt32 checkDicSize = p->checkDicSize;
  unsigned len = 0;

  const Byte *buf = p->buf;
  UInt32 range = p->range;
  UInt32 code = p->code;

  do
  {
    CLzmaProb *prob;
    UInt32 bound;
    unsigned ttt;
    unsigned posState = CALC_POS_STATE(processedPos, pbMask);

    wdog_refresh();

    prob = probs + IsMatch + COMBINED_PS_STATE;
    IF_BIT_0(prob)
    {
      unsigned symbol;
      UPDATE_0(prob);
      prob = probs + Literal;
      if (processedPos != 0 || checkDicSize != 0)
        prob += (UInt32)3 * ((((processedPos << 8) + dic[(dicPos == 0 ? dicBufSize : dicPos) - 1]) & lpMask) << lc);
      processedPos++;

      if (state < kNumLitStates)
      {
        state -= (state < 4) ? state : 3;
        symbol = 1;
        #ifdef _LZMA_SIZE_OPT
        do { NORMAL_LITER_DEC } while (symbol < 0x100);
        #else
        NORMAL_LITER_DEC
        NORMAL_LITER_DEC
        NORMAL_LITER_DEC
        NORMAL_LITER_DEC
        NORMAL_LITER_DEC
        NORMAL_LITER_DEC
        NORMAL_LITER_DEC
        NORMAL_LITER_DEC
        #endif
      }
      else
      {
        unsigned matchByte = dic[dicPos - rep0 + (dicPos < rep0 ? dicBufSize : 0)];
        unsigned offs = 0x100;
        state -= (state < 10) ? 3 : 6;
        symbol = 1;
        #ifdef _LZMA_SIZE_OPT
        do
        {
          unsigned bit;
          CLzmaProb *probLit;
          MATCHED_LITER_DEC
        }
        while (symbol < 0x100);
        #else
        {
          unsigned bit;
          CLzmaProb *probLit;
          MATCHED_LITER_DEC
          MATCHED_LITER_DEC
          MATCHED_LITER_DEC
          MATCHED_LITER_DEC
          MATCHED_LITER_DEC
          MATCHED_LITER_DEC
          MATCHED_LITER_DEC
          MATCHED_LITER_DEC
        }
        #endif
      }

      dic[dicPos++] = (Byte)symbol;
      continue;
    }

    {
      UPDATE_1(prob);
      prob = probs + IsRep + state;
      IF_BIT_0(prob)
      {
        UPDATE_0(prob);
        state += kNumStates;
        prob = probs + LenCoder;
      }
      else
      {
        UPDATE_1(prob);
        /*
        // that case was checked before with kBadRepCode
        if (checkDicSize == 0 && processedPos == 0)
          return SZ_ERROR_DATA;
        */
        prob = probs + IsRepG0 + state;
        IF_BIT_0(prob)
        {
          UPDATE_0(prob);
          prob = probs + IsRep0Long + COMBINED_PS_STATE;
          IF_BIT_0(prob)
          {
            UPDATE_0(prob);
            dic[dicPos] = dic[dicPos - rep0 + (dicPos < rep0 ? dicBufSize : 0)];
            dicPos++;
            processedPos++;
            state = state < kNumLitStates ? 9 : 11;
            continue;
          }
          UPDATE_1(prob);
        }
        else
        {
          UInt32 distance;
          UPDATE_1(prob);
          prob = probs + IsRepG1 + state;
          IF_BIT_0(prob)
          {
            UPDATE_0(prob);
            distance = rep1;
          }
          else
          {
            UPDATE_1(prob);
            prob = probs + IsRepG2 + state;
            IF_BIT_0(prob)
            {
              UPDATE_0(prob);
              distance = rep2;
            }
            else
            {
              UPDATE_1(prob);
              distance = rep3;
              rep3 = rep2;
            }
            rep2 = rep1;
          }
          rep1 = rep0;
          rep0 = distance;
        }
        state = state < kNumLitStates ? 8 : 11;
        prob = probs + RepLenCoder;
      }

      #ifdef _LZMA_SIZE_OPT
      {
        unsigned lim, offset;
        CLzmaProb *probLen = prob + LenChoice;
        IF_BIT_0(probLen)
        {
          UPDATE_0(probLen);
          probLen = prob + LenLow + GET_LEN_STATE;
          offset = 0;
          lim = (1 << kLenNumLowBits);
        }
        else
        {
          UPDATE_1(probLen);
          probLen = prob + LenChoice2;
          IF_BIT_0(probLen)
          {
            UPDATE_0(probLen);
            probLen = prob + LenLow + GET_LEN_STATE + (1 << kLenNumLowBits);
            offset = kLenNumLowSymbols;
            lim = (1 << kLenNumLowBits);
          }
          else
          {
            UPDATE_1(probLen);
            probLen = prob + LenHigh;
            offset = kLenNumLowSymbols * 2;
            lim = (1 << kLenNumHighBits);
          }
        }
        TREE_DECODE(probLen, lim, len);
        len += offset;
      }
      #else
      {
        CLzmaProb *probLen = prob + LenChoice;
        IF_BIT_0(probLen)
        {
          UPDATE_0(probLen);
          probLen = prob + LenLow + GET_LEN_STATE;
          len = 1;
          TREE_GET_BIT(probLen, len);
          TREE_GET_BIT(probLen, len);
          TREE_GET_BIT(probLen, len);
          len -= 8;
        }
        else
        {
          UPDATE_1(probLen);
          probLen = prob + LenChoice2;
          IF_BIT_0(probLen)
          {
            UPDATE_0(probLen);
            probLen = prob + LenLow + GET_LEN_STATE + (1 << kLenNumLowBits);
            len = 1;
            TREE_GET_BIT(probLen, len);
            TREE_GET_BIT(probLen, len);
            TREE_GET_BIT(probLen, len);
          }
          else
          {
            UPDATE_1(probLen);
            probLen = prob + LenHigh;
            TREE_DECODE(probLen, (1 << kLenNumHighBits), len);
            len += kLenNumLowSymbols * 2;
          }
        }
      }
      #endif

      if (state >= kNumStates)
      {
        UInt32 distance;
        prob = probs + PosSlot +
            ((len < kNumLenToPosStates ? len : kNumLenToPosStates - 1) << kNumPosSlotBits);
        TREE_6_DECODE(prob, distance);
        if (distance >= kStartPosModelIndex)
        {
          unsigned posSlot = (unsigned)distance;
          unsigned numDirectBits = (unsigned)(((distance >> 1) - 1));
          distance = (2 | (distance & 1));
          if (posSlot < kEndPosModelIndex)
          {
            distance <<= numDirectBits;
            prob = probs + SpecPos;
            {
              UInt32 m = 1;
              distance++;
              do
              {
                REV_BIT_VAR(prob, distance, m);
              }
              while (--numDirectBits);
              distance -= m;
            }
          }
          else
          {
            numDirectBits -= kNumAlignBits;
            do
            {
              NORMALIZE
              range >>= 1;

              {
                UInt32 t;
                code -= range;
                t = (0 - ((UInt32)code >> 31)); /* (UInt32)((Int32)code >> 31) */
                distance = (distance << 1) + (t + 1);
                code += range & t;
              }
              /*
              distance <<= 1;
              if (code >= range)
              {
                code -= range;
                distance |= 1;
              }
              */
            }
            while (--numDirectBits);
            prob = probs + Align;
            distance <<= kNumAlignBits;
            {
              unsigned i = 1;
              REV_BIT_CONST(prob, i, 1);
              REV_BIT_CONST(prob, i, 2);
              REV_BIT_CONST(prob, i, 4);
              REV_BIT_LAST (prob, i, 8);
              distance |= i;
            }
            if (distance == (UInt32)0xFFFFFFFF)
            {
              len = kMatchSpecLenStart;
              state -= kNumStates;
              break;
            }
          }
        }

        rep3 = rep2;
        rep2 = rep1;
        rep1 = rep0;
        rep0 = distance + 1;
        state = (state < kNumStates + kNumLitStates) ? kNumLitStates : kNumLitStates + 3;
        if (distance >= (checkDicSize == 0 ? processedPos: checkDicSize))
        {
          p->dicPos = dicPos;
          return SZ_ERROR_DATA;
        }
      }

      len += kMatchMinLen;

      {
        SizeT rem;
        unsigned curLen;
        SizeT pos;

        if ((rem = limit - dicPos) == 0)
        {
          p->dicPos = dicPos;
          return SZ_ERROR_DATA;
        }

        curLen = ((rem < len) ? (unsigned)rem : len);
        pos = dicPos - rep0 + (dicPos < rep0 ? dicBufSize : 0);

        processedPos += (UInt32)curLen;

        len -= curLen;
        if (curLen <= dicBufSize - pos)
        {
          Byte *dest = dic + dicPos;
          ptrdiff_t src = (ptrdiff_t)pos - (ptrdiff_t)dicPos;
          const Byte *lim = dest + curLen;
          dicPos += (SizeT)curLen;
          do
            *(dest) = (Byte)*(dest + src);
          while (++dest != lim);
        }
        else
        {
          do
          {
            dic[dicPos++] = dic[pos];
            if (++pos == dicBufSize)
              pos = 0;
          }
          while (--curLen != 0);
        }
      }
    }
  }
  while (dicPos < limit && buf < bufLimit);

  NORMALIZE;

  p->buf = buf;
  p->range = range;
  p->code = code;
  p->remainLen = (UInt32)len;
  p->dicPos = dicPos;
  p->processedPos = processedPos;
  p->reps[0] = rep0;
  p->reps[1] = rep1;
  p->reps[2] = rep2;
  p->reps[3] = rep3;
  p->state = (UInt32)state;

  return SZ_OK;
}
#endif

static void MY_FAST_CALL LzmaDec_WriteRem(CLzmaDec *p, SizeT limit)
{
  if (p->remainLen != 0 && p->remainLen < kMatchSpecLenStart)
  {
    Byte *dic = p->dic;
    SizeT dicPos = p->dicPos;
    SizeT dicBufSize = p->dicBufSize;
    unsigned len = (unsigned)p->remainLen;
    SizeT rep0 = p->reps[0]; /* we use SizeT to avoid the BUG of VC14 for AMD64 */
    SizeT rem = limit - dicPos;
    if (rem < len)
      len = (unsigned)(rem);

    if (p->checkDicSize == 0 && p->prop.dicSize - p->processedPos <= len)
      p->checkDicSize = p->prop.dicSize;

    p->processedPos += (UInt32)len;
    p->remainLen -= (UInt32)len;
    while (len != 0)
    {
      len--;
      dic[dicPos] = dic[dicPos - rep0 + (dicPos < rep0 ? dicBufSize : 0)];
      dicPos++;
    }
    p->dicPos = dicPos;
  }
}


#define kRange0 0xFFFFFFFF
#define kBound0 ((kRange0 >> kNumBitModelTotalBits) << (kNumBitModelTotalBits - 1))
#define kBadRepCode (kBound0 + (((kRange0 - kBound0) >> kNumBitModelTotalBits) << (kNumBitModelTotalBits - 1)))
#if kBadRepCode != (0xC0000000 - 0x400)
  #error Stop_Compiling_Bad_LZMA_Check
#endif

static int MY_FAST_CALL LzmaDec_DecodeReal2(CLzmaDec *p, SizeT limit, const Byte *bufLimit)
{
  do
  {
    SizeT limit2 = limit;
    if (p->checkDicSize == 0)
    {
      UInt32 rem = p->prop.dicSize - p->processedPos;
      if (limit - p->dicPos > rem)
        limit2 = p->dicPos + rem;

      if (p->processedPos == 0)
        if (p->code >= kBadRepCode)
          return SZ_ERROR_DATA;
    }

    RINOK(LZMA_DECODE_REAL(p, limit2, bufLimit));

    if (p->checkDicSize == 0 && p->processedPos >= p->prop.dicSize)
      p->checkDicSize = p->prop.dicSize;

    LzmaDec_WriteRem(p, limit);
  }
  while (p->dicPos < limit && p->buf < bufLimit && p->remainLen < kMatchSpecLenStart);

  return 0;
}

typedef enum
{
  DUMMY_ERROR, /* unexpected end of input stream */
  DUMMY_LIT,
  DUMMY_MATCH,
  DUMMY_REP
} ELzmaDummy;

static ELzmaDummy LzmaDec_TryDummy(const CLzmaDec *p, const Byte *buf, SizeT inSize)
{
  UInt32 range = p->range;
  UInt32 code = p->code;
  const Byte *bufLimit = buf + inSize;
  const CLzmaProb *probs = GET_PROBS;
  unsigned state = (unsigned)p->state;
  ELzmaDummy res;

  {
    const CLzmaProb *prob;
    UInt32 bound;
    unsigned ttt;
    unsigned posState = CALC_POS_STATE(p->processedPos, (1 << p->prop.pb) - 1);

    prob = probs + IsMatch + COMBINED_PS_STATE;
    IF_BIT_0_CHECK(prob)
    {
      UPDATE_0_CHECK

      /* if (bufLimit - buf >= 7) return DUMMY_LIT; */

      prob = probs + Literal;
      if (p->checkDicSize != 0 || p->processedPos != 0)
        prob += ((UInt32)LZMA_LIT_SIZE *
            ((((p->processedPos) & ((1 << (p->prop.lp)) - 1)) << p->prop.lc) +
            (p->dic[(p->dicPos == 0 ? p->dicBufSize : p->dicPos) - 1] >> (8 - p->prop.lc))));

      if (state < kNumLitStates)
      {
        unsigned symbol = 1;
        do { GET_BIT_CHECK(prob + symbol, symbol) } while (symbol < 0x100);
      }
      else
      {
        unsigned matchByte = p->dic[p->dicPos - p->reps[0] +
            (p->dicPos < p->reps[0] ? p->dicBufSize : 0)];
        unsigned offs = 0x100;
        unsigned symbol = 1;
        do
        {
          unsigned bit;
          const CLzmaProb *probLit;
          matchByte += matchByte;
          bit = offs;
          offs &= matchByte;
          probLit = prob + (offs + bit + symbol);
          GET_BIT2_CHECK(probLit, symbol, offs ^= bit; , ; )
        }
        while (symbol < 0x100);
      }
      res = DUMMY_LIT;
    }
    else
    {
      unsigned len;
      UPDATE_1_CHECK;

      prob = probs + IsRep + state;
      IF_BIT_0_CHECK(prob)
      {
        UPDATE_0_CHECK;
        state = 0;
        prob = probs + LenCoder;
        res = DUMMY_MATCH;
      }
      else
      {
        UPDATE_1_CHECK;
        res = DUMMY_REP;
        prob = probs + IsRepG0 + state;
        IF_BIT_0_CHECK(prob)
        {
          UPDATE_0_CHECK;
          prob = probs + IsRep0Long + COMBINED_PS_STATE;
          IF_BIT_0_CHECK(prob)
          {
            UPDATE_0_CHECK;
            NORMALIZE_CHECK;
            return DUMMY_REP;
          }
          else
          {
            UPDATE_1_CHECK;
          }
        }
        else
        {
          UPDATE_1_CHECK;
          prob = probs + IsRepG1 + state;
          IF_BIT_0_CHECK(prob)
          {
            UPDATE_0_CHECK;
          }
          else
          {
            UPDATE_1_CHECK;
            prob = probs + IsRepG2 + state;
            IF_BIT_0_CHECK(prob)
            {
              UPDATE_0_CHECK;
            }
            else
            {
              UPDATE_1_CHECK;
            }
          }
        }
        state = kNumStates;
        prob = probs + RepLenCoder;
      }
      {
        unsigned limit, offset;
        const CLzmaProb *probLen = prob + LenChoice;
        IF_BIT_0_CHECK(probLen)
        {
          UPDATE_0_CHECK;
          probLen = prob + LenLow + GET_LEN_STATE;
          offset = 0;
          limit = 1 << kLenNumLowBits;
        }
        else
        {
          UPDATE_1_CHECK;
          probLen = prob + LenChoice2;
          IF_BIT_0_CHECK(probLen)
          {
            UPDATE_0_CHECK;
            probLen = prob + LenLow + GET_LEN_STATE + (1 << kLenNumLowBits);
            offset = kLenNumLowSymbols;
            limit = 1 << kLenNumLowBits;
          }
          else
          {
            UPDATE_1_CHECK;
            probLen = prob + LenHigh;
            offset = kLenNumLowSymbols * 2;
            limit = 1 << kLenNumHighBits;
          }
        }
        TREE_DECODE_CHECK(probLen, limit, len);
        len += offset;
      }

      if (state < 4)
      {
        unsigned posSlot;
        prob = probs + PosSlot +
            ((len < kNumLenToPosStates - 1 ? len : kNumLenToPosStates - 1) <<
            kNumPosSlotBits);
        TREE_DECODE_CHECK(prob, 1 << kNumPosSlotBits, posSlot);
        if (posSlot >= kStartPosModelIndex)
        {
          unsigned numDirectBits = ((posSlot >> 1) - 1);

          /* if (bufLimit - buf >= 8) return DUMMY_MATCH; */

          if (posSlot < kEndPosModelIndex)
          {
            prob = probs + SpecPos + ((2 | (posSlot & 1)) << numDirectBits);
          }
          else
          {
            numDirectBits -= kNumAlignBits;
            do
            {
              NORMALIZE_CHECK
              range >>= 1;
              code -= range & (((code - range) >> 31) - 1);
              /* if (code >= range) code -= range; */
            }
            while (--numDirectBits);
            prob = probs + Align;
            numDirectBits = kNumAlignBits;
          }
          {
            unsigned i = 1;
            unsigned m = 1;
            do
            {
              REV_BIT_CHECK(prob, i, m);
            }
            while (--numDirectBits);
          }
        }
      }
    }
  }
  NORMALIZE_CHECK;
  return res;
}


void LzmaDec_InitDicAndState(CLzmaDec *p, BoolInt initDic, BoolInt initState)
{
  p->remainLen = kMatchSpecLenStart + 1;
  p->tempBufSize = 0;

  if (initDic)
  {
    p->processedPos = 0;
    p->checkDicSize = 0;
    p->remainLen = kMatchSpecLenStart + 2;
  }
  if (initState)
    p->remainLen = kMatchSpecLenStart + 2;
}

void LzmaDec_Init(CLzmaDec *p)
{
  p->dicPos = 0;
  LzmaDec_InitDicAndState(p, True, True);
}


SRes LzmaDec_DecodeToDic(CLzmaDec *p, SizeT dicLimit, const Byte *src, SizeT *srcLen,
    ELzmaFinishMode finishMode, ELzmaStatus *status)
{
  SizeT inSize = *srcLen;
  (*srcLen) = 0;

  *status = LZMA_STATUS_NOT_SPECIFIED;

  if (p->remainLen > kMatchSpecLenStart)
  {
    for (; inSize > 0 && p->tempBufSize < RC_INIT_SIZE; (*srcLen)++, inSize--)
      p->tempBuf[p->tempBufSize++] = *src++;
    if (p->tempBufSize != 0 && p->tempBuf[0] != 0)
      return SZ_ERROR_DATA;
    if (p->tempBufSize < RC_INIT_SIZE)
    {
      *status = LZMA_STATUS_NEEDS_MORE_INPUT;
      return SZ_OK;
    }
    p->code =
        ((UInt32)p->tempBuf[1] << 24)
      | ((UInt32)p->tempBuf[2] << 16)
      | ((UInt32)p->tempBuf[3] << 8)
      | ((UInt32)p->tempBuf[4]);
    p->range = 0xFFFFFFFF;
    p->tempBufSize = 0;

    if (p->remainLen > kMatchSpecLenStart + 1)
    {
      SizeT numProbs = LzmaProps_GetNumProbs(&p->prop);
      SizeT i;
      CLzmaProb *probs = p->probs;
      for (i = 0; i < numProbs; i++)
        probs[i] = kBitModelTotal >> 1;
      p->reps[0] = p->reps[1] = p->reps[2] = p->reps[3] = 1;
      p->state = 0;
    }

    p->remainLen = 0;
  }

  LzmaDec_WriteRem(p, dicLimit);

  while (p->remainLen != kMatchSpecLenStart)
  {
      int checkEndMarkNow = 0;

      if (p->dicPos >= dicLimit)
      {
        if (p->remainLen == 0 && p->code == 0)
        {
          *status = LZMA_STATUS_MAYBE_FINISHED_WITHOUT_MARK;
          return SZ_OK;
        }
        if (finishMode == LZMA_FINISH_ANY)
        {
          *status = LZMA_STATUS_NOT_FINISHED;
          return SZ_OK;
        }
        if (p->remainLen != 0)
        {
          *status = LZMA_STATUS_NOT_FINISHED;
          return SZ_ERROR_DATA;
        }
        checkEndMarkNow = 1;
      }

      if (p->tempBufSize == 0)
      {
        SizeT processed;
        const Byte *bufLimit;
        if (inSize < LZMA_REQUIRED_INPUT_MAX || checkEndMarkNow)
        {
          int dummyRes = LzmaDec_TryDummy(p, src, inSize);
          if (dummyRes == DUMMY_ERROR)
          {
            memcpy(p->tempBuf, src, inSize);
            p->tempBufSize = (unsigned)inSize;
            (*srcLen) += inSize;
            *status = LZMA_STATUS_NEEDS_MORE_INPUT;
            return SZ_OK;
          }
          if (checkEndMarkNow && dummyRes != DUMMY_MATCH)
          {
            *status = LZMA_STATUS_NOT_FINISHED;
            return SZ_ERROR_DATA;
          }
          bufLimit = src;
        }
        else
          bufLimit = src + inSize - LZMA_REQUIRED_INPUT_MAX;
        p->buf = src;
        if (LzmaDec_DecodeReal2(p, dicLimit, bufLimit) != 0)
          return SZ_ERROR_DATA;
        processed = (SizeT)(p->buf - src);
        (*srcLen) += processed;
        src += processed;
        inSize -= processed;
      }
      else
      {
        unsigned rem = p->tempBufSize, lookAhead = 0;
        while (rem < LZMA_REQUIRED_INPUT_MAX && lookAhead < inSize)
          p->tempBuf[rem++] = src[lookAhead++];
        p->tempBufSize = rem;
        if (rem < LZMA_REQUIRED_INPUT_MAX || checkEndMarkNow)
        {
          int dummyRes = LzmaDec_TryDummy(p, p->tempBuf, (SizeT)rem);
          if (dummyRes == DUMMY_ERROR)
          {
            (*srcLen) += (SizeT)lookAhead;
            *status = LZMA_STATUS_NEEDS_MORE_INPUT;
            return SZ_OK;
          }
          if (checkEndMarkNow && dummyRes != DUMMY_MATCH)
          {
            *status = LZMA_STATUS_NOT_FINISHED;
            return SZ_ERROR_DATA;
          }
        }
        p->buf = p->tempBuf;
        if (LzmaDec_DecodeReal2(p, dicLimit, p->buf) != 0)
          return SZ_ERROR_DATA;

        {
          unsigned kkk = (unsigned)(p->buf - p->tempBuf);
          if (rem < kkk)
            return SZ_ERROR_FAIL; /* some internal error */
          rem -= kkk;
          if (lookAhead < rem)
            return SZ_ERROR_FAIL; /* some internal error */
          lookAhead -= rem;
        }
        (*srcLen) += (SizeT)lookAhead;
        src += lookAhead;
        inSize -= (SizeT)lookAhead;
        p->tempBufSize = 0;
      }
  }

  if (p->code != 0)
    return SZ_ERROR_DATA;
  *status = LZMA_STATUS_FINISHED_WITH_MARK;
  return SZ_OK;
}


SRes LzmaDec_DecodeToBuf(CLzmaDec *p, Byte *dest, SizeT *destLen, const Byte *src, SizeT *srcLen, ELzmaFinishMode finishMode, ELzmaStatus *status)
{
  SizeT outSize = *destLen;
  SizeT inSize = *srcLen;
  *srcLen = *destLen = 0;
  for (;;)
  {
    SizeT inSizeCur = inSize, outSizeCur, dicPos;
    ELzmaFinishMode curFinishMode;
    SRes res;
    if (p->dicPos == p->dicBufSize)
      p->dicPos = 0;
    dicPos = p->dicPos;
    if (outSize > p->dicBufSize - dicPos)
    {
      outSizeCur = p->dicBufSize;
      curFinishMode = LZMA_FINISH_ANY;
    }
    else
    {
      outSizeCur = dicPos + outSize;
      curFinishMode = finishMode;
    }

    res = LzmaDec_DecodeToDic(p, outSizeCur, src, &inSizeCur, curFinishMode, status);
    src += inSizeCur;
    inSize -= inSizeCur;
    *srcLen += inSizeCur;
    outSizeCur = p->dicPos - dicPos;
    memcpy(dest, p->dic + dicPos, outSizeCur);
    dest += outSizeCur;
    outSize -= outSizeCur;
    *destLen += outSizeCur;
    if (res != 0)
      return res;
    if (outSizeCur == 0 || outSize == 0)
      return SZ_OK;
  }
}

void LzmaDec_FreeProbs(CLzmaDec *p, ISzAllocPtr alloc)
{
  ISzAlloc_Free(alloc, p->probs);
  p->probs = NULL;
}

static void LzmaDec_FreeDict(CLzmaDec *p, ISzAllocPtr alloc)
{
  ISzAlloc_Free(alloc, p->dic);
  p->dic = NULL;
}

void LzmaDec_Free(CLzmaDec *p, ISzAllocPtr alloc)
{
  LzmaDec_FreeProbs(p, alloc);
  LzmaDec_FreeDict(p, alloc);
}

SRes LzmaProps_Decode(CLzmaProps *p, const Byte *data, unsigned size)
{
  UInt32 dicSize;
  Byte d;

  if (size < LZMA_PROPS_SIZE)
    return SZ_ERROR_UNSUPPORTED;
  else
    dicSize = data[1] | ((UInt32)data[2] << 8) | ((UInt32)data[3] << 16) | ((UInt32)data[4] << 24);

  if (dicSize < LZMA_DIC_MIN)
    dicSize = LZMA_DIC_MIN;
  p->dicSize = dicSize;

  d = data[0];
  if (d >= (9 * 5 * 5))
    return SZ_ERROR_UNSUPPORTED;

  p->lc = (Byte)(d % 9);
  d /= 9;
  p->pb = (Byte)(d / 5);
  p->lp = (Byte)(d % 5);

  return SZ_OK;
}

static SRes LzmaDec_AllocateProbs2(CLzmaDec *p, const CLzmaProps *propNew, ISzAllocPtr alloc)
{
  UInt32 numProbs = LzmaProps_GetNumProbs(propNew);
  if (!p->probs || numProbs != p->numProbs)
  {
    LzmaDec_FreeProbs(p, alloc);
    p->probs = (CLzmaProb *)ISzAlloc_Alloc(alloc, numProbs * sizeof(CLzmaProb));
    if (!p->probs)
      return SZ_ERROR_MEM;
    p->probs_1664 = p->probs + 1664;
    p->numProbs = numProbs;
  }
  return SZ_OK;
}

SRes LzmaDec_AllocateProbs(CLzmaDec *p, const Byte *props, unsigned propsSize, ISzAllocPtr alloc)
{
  CLzmaProps propNew;
  RINOK(LzmaProps_Decode(&propNew, props, propsSize));
  RINOK(LzmaDec_AllocateProbs2(p, &propNew, alloc));
  p->prop = propNew;
  return SZ_OK;
}

SRes LzmaDec_Allocate(CLzmaDec *p, const Byte *props, unsigned propsSize, ISzAllocPtr alloc)
{
  CLzmaProps propNew;
  SizeT dicBufSize;
  RINOK(LzmaProps_Decode(&propNew, props, propsSize));
  RINOK(LzmaDec_AllocateProbs2(p, &propNew, alloc));

  {
    UInt32 dictSize = propNew.dicSize;
    SizeT mask = ((UInt32)1 << 12) - 1;
         if (dictSize >= ((UInt32)1 << 30)) mask = ((UInt32)1 << 22) - 1;
    else if (dictSize >= ((UInt32)1 << 22)) mask = ((UInt32)1 << 20) - 1;;
    dicBufSize = ((SizeT)dictSize + mask) & ~mask;
    if (dicBufSize < dictSize)
      dicBufSize = dictSize;
  }

  if (!p->dic || dicBufSize != p->dicBufSize)
  {
    LzmaDec_FreeDict(p, alloc);
    p->dic = (Byte *)ISzAlloc_Alloc(alloc, dicBufSize);
    if (!p->dic)
    {
      LzmaDec_FreeProbs(p, alloc);
      return SZ_ERROR_MEM;
    }
  }
  p->dicBufSize = dicBufSize;
  p->prop = propNew;
  return SZ_OK;
}

SRes LzmaDecode(Byte *dest, SizeT *destLen, const Byte *src, SizeT *srcLen,
    const Byte *propData, unsigned propSize, ELzmaFinishMode finishMode,
    ELzmaStatus *status, ISzAllocPtr alloc)
{
  CLzmaDec p;
  SRes res;
  SizeT outSize = *destLen, inSize = *srcLen;
  *destLen = *srcLen = 0;
  *status = LZMA_STATUS_NOT_SPECIFIED;
  if (inSize < RC_INIT_SIZE)
    return SZ_ERROR_INPUT_EOF;
  LzmaDec_Construct(&p);
  RINOK(LzmaDec_AllocateProbs(&p, propData, propSize, alloc));
  p.dic = dest;
  p.dicBufSize = outSize;
  LzmaDec_Init(&p);
  *srcLen = inSize;
  res = LzmaDec_DecodeToDic(&p, outSize, src, srcLen, finishMode, status);
  *destLen = p.dicPos;
  if (res == SZ_OK && *status == LZMA_STATUS_NEEDS_MORE_INPUT)
    res = SZ_ERROR_INPUT_EOF;
  LzmaDec_FreeProbs(&p, alloc);
  return res;
}
>>>>>>> abc7ed45
<|MERGE_RESOLUTION|>--- conflicted
+++ resolved
@@ -1,10 +1,10 @@
-<<<<<<< HEAD
 /* LzmaDec.c -- LZMA Decoder
 2018-07-04 : Igor Pavlov : Public domain */
 
 #include "Precomp.h"
 
 #include <string.h>
+#include "main.h"
 
 /* #include "CpuArch.h" */
 #include "LzmaDec.h"
@@ -228,7 +228,7 @@
   Byte *dic = p->dic;
   SizeT dicBufSize = p->dicBufSize;
   SizeT dicPos = p->dicPos;
-  
+
   UInt32 processedPos = p->processedPos;
   UInt32 checkDicSize = p->checkDicSize;
   unsigned len = 0;
@@ -243,6 +243,8 @@
     UInt32 bound;
     unsigned ttt;
     unsigned posState = CALC_POS_STATE(processedPos, pbMask);
+
+    wdog_refresh();
 
     prob = probs + IsMatch + COMBINED_PS_STATE;
     IF_BIT_0(prob)
@@ -304,7 +306,7 @@
       dic[dicPos++] = (Byte)symbol;
       continue;
     }
-    
+
     {
       UPDATE_1(prob);
       prob = probs + IsRep + state;
@@ -371,7 +373,7 @@
         state = state < kNumLitStates ? 8 : 11;
         prob = probs + RepLenCoder;
       }
-      
+
       #ifdef _LZMA_SIZE_OPT
       {
         unsigned lim, offset;
@@ -475,7 +477,7 @@
             {
               NORMALIZE
               range >>= 1;
-              
+
               {
                 UInt32 t;
                 code -= range;
@@ -511,7 +513,7 @@
             }
           }
         }
-        
+
         rep3 = rep2;
         rep2 = rep1;
         rep1 = rep0;
@@ -530,13 +532,13 @@
         SizeT rem;
         unsigned curLen;
         SizeT pos;
-        
+
         if ((rem = limit - dicPos) == 0)
         {
           p->dicPos = dicPos;
           return SZ_ERROR_DATA;
         }
-        
+
         curLen = ((rem < len) ? (unsigned)rem : len);
         pos = dicPos - rep0 + (dicPos < rep0 ? dicBufSize : 0);
 
@@ -569,7 +571,7 @@
   while (dicPos < limit && buf < bufLimit);
 
   NORMALIZE;
-  
+
   p->buf = buf;
   p->range = range;
   p->code = code;
@@ -639,10 +641,10 @@
     }
 
     RINOK(LZMA_DECODE_REAL(p, limit2, bufLimit));
-    
+
     if (p->checkDicSize == 0 && p->processedPos >= p->prop.dicSize)
       p->checkDicSize = p->prop.dicSize;
-    
+
     LzmaDec_WriteRem(p, limit);
   }
   while (p->dicPos < limit && p->buf < bufLimit && p->remainLen < kMatchSpecLenStart);
@@ -878,7 +880,7 @@
 {
   SizeT inSize = *srcLen;
   (*srcLen) = 0;
-  
+
   *status = LZMA_STATUS_NOT_SPECIFIED;
 
   if (p->remainLen > kMatchSpecLenStart)
@@ -996,7 +998,7 @@
         p->buf = p->tempBuf;
         if (LzmaDec_DecodeReal2(p, dicLimit, p->buf) != 0)
           return SZ_ERROR_DATA;
-        
+
         {
           unsigned kkk = (unsigned)(p->buf - p->tempBuf);
           if (rem < kkk)
@@ -1012,7 +1014,7 @@
         p->tempBufSize = 0;
       }
   }
-  
+
   if (p->code != 0)
     return SZ_ERROR_DATA;
   *status = LZMA_STATUS_FINISHED_WITH_MARK;
@@ -1082,12 +1084,12 @@
 {
   UInt32 dicSize;
   Byte d;
-  
+
   if (size < LZMA_PROPS_SIZE)
     return SZ_ERROR_UNSUPPORTED;
   else
     dicSize = data[1] | ((UInt32)data[2] << 8) | ((UInt32)data[3] << 16) | ((UInt32)data[4] << 24);
- 
+
   if (dicSize < LZMA_DIC_MIN)
     dicSize = LZMA_DIC_MIN;
   p->dicSize = dicSize;
@@ -1183,1194 +1185,4 @@
     res = SZ_ERROR_INPUT_EOF;
   LzmaDec_FreeProbs(&p, alloc);
   return res;
-}
-=======
-/* LzmaDec.c -- LZMA Decoder
-2018-07-04 : Igor Pavlov : Public domain */
-
-#include "Precomp.h"
-
-#include <string.h>
-#include "main.h"
-
-/* #include "CpuArch.h" */
-#include "LzmaDec.h"
-
-#define kNumTopBits 24
-#define kTopValue ((UInt32)1 << kNumTopBits)
-
-#define kNumBitModelTotalBits 11
-#define kBitModelTotal (1 << kNumBitModelTotalBits)
-#define kNumMoveBits 5
-
-#define RC_INIT_SIZE 5
-
-#define NORMALIZE if (range < kTopValue) { range <<= 8; code = (code << 8) | (*buf++); }
-
-#define IF_BIT_0(p) ttt = *(p); NORMALIZE; bound = (range >> kNumBitModelTotalBits) * (UInt32)ttt; if (code < bound)
-#define UPDATE_0(p) range = bound; *(p) = (CLzmaProb)(ttt + ((kBitModelTotal - ttt) >> kNumMoveBits));
-#define UPDATE_1(p) range -= bound; code -= bound; *(p) = (CLzmaProb)(ttt - (ttt >> kNumMoveBits));
-#define GET_BIT2(p, i, A0, A1) IF_BIT_0(p) \
-  { UPDATE_0(p); i = (i + i); A0; } else \
-  { UPDATE_1(p); i = (i + i) + 1; A1; }
-
-#define TREE_GET_BIT(probs, i) { GET_BIT2(probs + i, i, ;, ;); }
-
-#define REV_BIT(p, i, A0, A1) IF_BIT_0(p + i) \
-  { UPDATE_0(p + i); A0; } else \
-  { UPDATE_1(p + i); A1; }
-#define REV_BIT_VAR(  p, i, m) REV_BIT(p, i, i += m; m += m, m += m; i += m; )
-#define REV_BIT_CONST(p, i, m) REV_BIT(p, i, i += m;       , i += m * 2; )
-#define REV_BIT_LAST( p, i, m) REV_BIT(p, i, i -= m        , ; )
-
-#define TREE_DECODE(probs, limit, i) \
-  { i = 1; do { TREE_GET_BIT(probs, i); } while (i < limit); i -= limit; }
-
-/* #define _LZMA_SIZE_OPT */
-
-#ifdef _LZMA_SIZE_OPT
-#define TREE_6_DECODE(probs, i) TREE_DECODE(probs, (1 << 6), i)
-#else
-#define TREE_6_DECODE(probs, i) \
-  { i = 1; \
-  TREE_GET_BIT(probs, i); \
-  TREE_GET_BIT(probs, i); \
-  TREE_GET_BIT(probs, i); \
-  TREE_GET_BIT(probs, i); \
-  TREE_GET_BIT(probs, i); \
-  TREE_GET_BIT(probs, i); \
-  i -= 0x40; }
-#endif
-
-#define NORMAL_LITER_DEC TREE_GET_BIT(prob, symbol)
-#define MATCHED_LITER_DEC \
-  matchByte += matchByte; \
-  bit = offs; \
-  offs &= matchByte; \
-  probLit = prob + (offs + bit + symbol); \
-  GET_BIT2(probLit, symbol, offs ^= bit; , ;)
-
-
-
-#define NORMALIZE_CHECK if (range < kTopValue) { if (buf >= bufLimit) return DUMMY_ERROR; range <<= 8; code = (code << 8) | (*buf++); }
-
-#define IF_BIT_0_CHECK(p) ttt = *(p); NORMALIZE_CHECK; bound = (range >> kNumBitModelTotalBits) * (UInt32)ttt; if (code < bound)
-#define UPDATE_0_CHECK range = bound;
-#define UPDATE_1_CHECK range -= bound; code -= bound;
-#define GET_BIT2_CHECK(p, i, A0, A1) IF_BIT_0_CHECK(p) \
-  { UPDATE_0_CHECK; i = (i + i); A0; } else \
-  { UPDATE_1_CHECK; i = (i + i) + 1; A1; }
-#define GET_BIT_CHECK(p, i) GET_BIT2_CHECK(p, i, ; , ;)
-#define TREE_DECODE_CHECK(probs, limit, i) \
-  { i = 1; do { GET_BIT_CHECK(probs + i, i) } while (i < limit); i -= limit; }
-
-
-#define REV_BIT_CHECK(p, i, m) IF_BIT_0_CHECK(p + i) \
-  { UPDATE_0_CHECK; i += m; m += m; } else \
-  { UPDATE_1_CHECK; m += m; i += m; }
-
-
-#define kNumPosBitsMax 4
-#define kNumPosStatesMax (1 << kNumPosBitsMax)
-
-#define kLenNumLowBits 3
-#define kLenNumLowSymbols (1 << kLenNumLowBits)
-#define kLenNumHighBits 8
-#define kLenNumHighSymbols (1 << kLenNumHighBits)
-
-#define LenLow 0
-#define LenHigh (LenLow + 2 * (kNumPosStatesMax << kLenNumLowBits))
-#define kNumLenProbs (LenHigh + kLenNumHighSymbols)
-
-#define LenChoice LenLow
-#define LenChoice2 (LenLow + (1 << kLenNumLowBits))
-
-#define kNumStates 12
-#define kNumStates2 16
-#define kNumLitStates 7
-
-#define kStartPosModelIndex 4
-#define kEndPosModelIndex 14
-#define kNumFullDistances (1 << (kEndPosModelIndex >> 1))
-
-#define kNumPosSlotBits 6
-#define kNumLenToPosStates 4
-
-#define kNumAlignBits 4
-#define kAlignTableSize (1 << kNumAlignBits)
-
-#define kMatchMinLen 2
-#define kMatchSpecLenStart (kMatchMinLen + kLenNumLowSymbols * 2 + kLenNumHighSymbols)
-
-/* External ASM code needs same CLzmaProb array layout. So don't change it. */
-
-/* (probs_1664) is faster and better for code size at some platforms */
-/*
-#ifdef MY_CPU_X86_OR_AMD64
-*/
-#define kStartOffset 1664
-#define GET_PROBS p->probs_1664
-/*
-#define GET_PROBS p->probs + kStartOffset
-#else
-#define kStartOffset 0
-#define GET_PROBS p->probs
-#endif
-*/
-
-#define SpecPos (-kStartOffset)
-#define IsRep0Long (SpecPos + kNumFullDistances)
-#define RepLenCoder (IsRep0Long + (kNumStates2 << kNumPosBitsMax))
-#define LenCoder (RepLenCoder + kNumLenProbs)
-#define IsMatch (LenCoder + kNumLenProbs)
-#define Align (IsMatch + (kNumStates2 << kNumPosBitsMax))
-#define IsRep (Align + kAlignTableSize)
-#define IsRepG0 (IsRep + kNumStates)
-#define IsRepG1 (IsRepG0 + kNumStates)
-#define IsRepG2 (IsRepG1 + kNumStates)
-#define PosSlot (IsRepG2 + kNumStates)
-#define Literal (PosSlot + (kNumLenToPosStates << kNumPosSlotBits))
-#define NUM_BASE_PROBS (Literal + kStartOffset)
-
-#if Align != 0 && kStartOffset != 0
-  #error Stop_Compiling_Bad_LZMA_kAlign
-#endif
-
-#if NUM_BASE_PROBS != 1984
-  #error Stop_Compiling_Bad_LZMA_PROBS
-#endif
-
-
-#define LZMA_LIT_SIZE 0x300
-
-#define LzmaProps_GetNumProbs(p) (NUM_BASE_PROBS + ((UInt32)LZMA_LIT_SIZE << ((p)->lc + (p)->lp)))
-
-
-#define CALC_POS_STATE(processedPos, pbMask) (((processedPos) & (pbMask)) << 4)
-#define COMBINED_PS_STATE (posState + state)
-#define GET_LEN_STATE (posState)
-
-#define LZMA_DIC_MIN (1 << 12)
-
-/*
-p->remainLen : shows status of LZMA decoder:
-    < kMatchSpecLenStart : normal remain
-    = kMatchSpecLenStart : finished
-    = kMatchSpecLenStart + 1 : need init range coder
-    = kMatchSpecLenStart + 2 : need init range coder and state
-*/
-
-/* ---------- LZMA_DECODE_REAL ---------- */
-/*
-LzmaDec_DecodeReal_3() can be implemented in external ASM file.
-3 - is the code compatibility version of that function for check at link time.
-*/
-
-#define LZMA_DECODE_REAL LzmaDec_DecodeReal_3
-
-/*
-LZMA_DECODE_REAL()
-In:
-  RangeCoder is normalized
-  if (p->dicPos == limit)
-  {
-    LzmaDec_TryDummy() was called before to exclude LITERAL and MATCH-REP cases.
-    So first symbol can be only MATCH-NON-REP. And if that MATCH-NON-REP symbol
-    is not END_OF_PAYALOAD_MARKER, then function returns error code.
-  }
-
-Processing:
-  first LZMA symbol will be decoded in any case
-  All checks for limits are at the end of main loop,
-  It will decode new LZMA-symbols while (p->buf < bufLimit && dicPos < limit),
-  RangeCoder is still without last normalization when (p->buf < bufLimit) is being checked.
-
-Out:
-  RangeCoder is normalized
-  Result:
-    SZ_OK - OK
-    SZ_ERROR_DATA - Error
-  p->remainLen:
-    < kMatchSpecLenStart : normal remain
-    = kMatchSpecLenStart : finished
-*/
-
-
-#ifdef _LZMA_DEC_OPT
-
-int MY_FAST_CALL LZMA_DECODE_REAL(CLzmaDec *p, SizeT limit, const Byte *bufLimit);
-
-#else
-
-static
-int MY_FAST_CALL LZMA_DECODE_REAL(CLzmaDec *p, SizeT limit, const Byte *bufLimit)
-{
-  CLzmaProb *probs = GET_PROBS;
-  unsigned state = (unsigned)p->state;
-  UInt32 rep0 = p->reps[0], rep1 = p->reps[1], rep2 = p->reps[2], rep3 = p->reps[3];
-  unsigned pbMask = ((unsigned)1 << (p->prop.pb)) - 1;
-  unsigned lc = p->prop.lc;
-  unsigned lpMask = ((unsigned)0x100 << p->prop.lp) - ((unsigned)0x100 >> lc);
-
-  Byte *dic = p->dic;
-  SizeT dicBufSize = p->dicBufSize;
-  SizeT dicPos = p->dicPos;
-
-  UInt32 processedPos = p->processedPos;
-  UInt32 checkDicSize = p->checkDicSize;
-  unsigned len = 0;
-
-  const Byte *buf = p->buf;
-  UInt32 range = p->range;
-  UInt32 code = p->code;
-
-  do
-  {
-    CLzmaProb *prob;
-    UInt32 bound;
-    unsigned ttt;
-    unsigned posState = CALC_POS_STATE(processedPos, pbMask);
-
-    wdog_refresh();
-
-    prob = probs + IsMatch + COMBINED_PS_STATE;
-    IF_BIT_0(prob)
-    {
-      unsigned symbol;
-      UPDATE_0(prob);
-      prob = probs + Literal;
-      if (processedPos != 0 || checkDicSize != 0)
-        prob += (UInt32)3 * ((((processedPos << 8) + dic[(dicPos == 0 ? dicBufSize : dicPos) - 1]) & lpMask) << lc);
-      processedPos++;
-
-      if (state < kNumLitStates)
-      {
-        state -= (state < 4) ? state : 3;
-        symbol = 1;
-        #ifdef _LZMA_SIZE_OPT
-        do { NORMAL_LITER_DEC } while (symbol < 0x100);
-        #else
-        NORMAL_LITER_DEC
-        NORMAL_LITER_DEC
-        NORMAL_LITER_DEC
-        NORMAL_LITER_DEC
-        NORMAL_LITER_DEC
-        NORMAL_LITER_DEC
-        NORMAL_LITER_DEC
-        NORMAL_LITER_DEC
-        #endif
-      }
-      else
-      {
-        unsigned matchByte = dic[dicPos - rep0 + (dicPos < rep0 ? dicBufSize : 0)];
-        unsigned offs = 0x100;
-        state -= (state < 10) ? 3 : 6;
-        symbol = 1;
-        #ifdef _LZMA_SIZE_OPT
-        do
-        {
-          unsigned bit;
-          CLzmaProb *probLit;
-          MATCHED_LITER_DEC
-        }
-        while (symbol < 0x100);
-        #else
-        {
-          unsigned bit;
-          CLzmaProb *probLit;
-          MATCHED_LITER_DEC
-          MATCHED_LITER_DEC
-          MATCHED_LITER_DEC
-          MATCHED_LITER_DEC
-          MATCHED_LITER_DEC
-          MATCHED_LITER_DEC
-          MATCHED_LITER_DEC
-          MATCHED_LITER_DEC
-        }
-        #endif
-      }
-
-      dic[dicPos++] = (Byte)symbol;
-      continue;
-    }
-
-    {
-      UPDATE_1(prob);
-      prob = probs + IsRep + state;
-      IF_BIT_0(prob)
-      {
-        UPDATE_0(prob);
-        state += kNumStates;
-        prob = probs + LenCoder;
-      }
-      else
-      {
-        UPDATE_1(prob);
-        /*
-        // that case was checked before with kBadRepCode
-        if (checkDicSize == 0 && processedPos == 0)
-          return SZ_ERROR_DATA;
-        */
-        prob = probs + IsRepG0 + state;
-        IF_BIT_0(prob)
-        {
-          UPDATE_0(prob);
-          prob = probs + IsRep0Long + COMBINED_PS_STATE;
-          IF_BIT_0(prob)
-          {
-            UPDATE_0(prob);
-            dic[dicPos] = dic[dicPos - rep0 + (dicPos < rep0 ? dicBufSize : 0)];
-            dicPos++;
-            processedPos++;
-            state = state < kNumLitStates ? 9 : 11;
-            continue;
-          }
-          UPDATE_1(prob);
-        }
-        else
-        {
-          UInt32 distance;
-          UPDATE_1(prob);
-          prob = probs + IsRepG1 + state;
-          IF_BIT_0(prob)
-          {
-            UPDATE_0(prob);
-            distance = rep1;
-          }
-          else
-          {
-            UPDATE_1(prob);
-            prob = probs + IsRepG2 + state;
-            IF_BIT_0(prob)
-            {
-              UPDATE_0(prob);
-              distance = rep2;
-            }
-            else
-            {
-              UPDATE_1(prob);
-              distance = rep3;
-              rep3 = rep2;
-            }
-            rep2 = rep1;
-          }
-          rep1 = rep0;
-          rep0 = distance;
-        }
-        state = state < kNumLitStates ? 8 : 11;
-        prob = probs + RepLenCoder;
-      }
-
-      #ifdef _LZMA_SIZE_OPT
-      {
-        unsigned lim, offset;
-        CLzmaProb *probLen = prob + LenChoice;
-        IF_BIT_0(probLen)
-        {
-          UPDATE_0(probLen);
-          probLen = prob + LenLow + GET_LEN_STATE;
-          offset = 0;
-          lim = (1 << kLenNumLowBits);
-        }
-        else
-        {
-          UPDATE_1(probLen);
-          probLen = prob + LenChoice2;
-          IF_BIT_0(probLen)
-          {
-            UPDATE_0(probLen);
-            probLen = prob + LenLow + GET_LEN_STATE + (1 << kLenNumLowBits);
-            offset = kLenNumLowSymbols;
-            lim = (1 << kLenNumLowBits);
-          }
-          else
-          {
-            UPDATE_1(probLen);
-            probLen = prob + LenHigh;
-            offset = kLenNumLowSymbols * 2;
-            lim = (1 << kLenNumHighBits);
-          }
-        }
-        TREE_DECODE(probLen, lim, len);
-        len += offset;
-      }
-      #else
-      {
-        CLzmaProb *probLen = prob + LenChoice;
-        IF_BIT_0(probLen)
-        {
-          UPDATE_0(probLen);
-          probLen = prob + LenLow + GET_LEN_STATE;
-          len = 1;
-          TREE_GET_BIT(probLen, len);
-          TREE_GET_BIT(probLen, len);
-          TREE_GET_BIT(probLen, len);
-          len -= 8;
-        }
-        else
-        {
-          UPDATE_1(probLen);
-          probLen = prob + LenChoice2;
-          IF_BIT_0(probLen)
-          {
-            UPDATE_0(probLen);
-            probLen = prob + LenLow + GET_LEN_STATE + (1 << kLenNumLowBits);
-            len = 1;
-            TREE_GET_BIT(probLen, len);
-            TREE_GET_BIT(probLen, len);
-            TREE_GET_BIT(probLen, len);
-          }
-          else
-          {
-            UPDATE_1(probLen);
-            probLen = prob + LenHigh;
-            TREE_DECODE(probLen, (1 << kLenNumHighBits), len);
-            len += kLenNumLowSymbols * 2;
-          }
-        }
-      }
-      #endif
-
-      if (state >= kNumStates)
-      {
-        UInt32 distance;
-        prob = probs + PosSlot +
-            ((len < kNumLenToPosStates ? len : kNumLenToPosStates - 1) << kNumPosSlotBits);
-        TREE_6_DECODE(prob, distance);
-        if (distance >= kStartPosModelIndex)
-        {
-          unsigned posSlot = (unsigned)distance;
-          unsigned numDirectBits = (unsigned)(((distance >> 1) - 1));
-          distance = (2 | (distance & 1));
-          if (posSlot < kEndPosModelIndex)
-          {
-            distance <<= numDirectBits;
-            prob = probs + SpecPos;
-            {
-              UInt32 m = 1;
-              distance++;
-              do
-              {
-                REV_BIT_VAR(prob, distance, m);
-              }
-              while (--numDirectBits);
-              distance -= m;
-            }
-          }
-          else
-          {
-            numDirectBits -= kNumAlignBits;
-            do
-            {
-              NORMALIZE
-              range >>= 1;
-
-              {
-                UInt32 t;
-                code -= range;
-                t = (0 - ((UInt32)code >> 31)); /* (UInt32)((Int32)code >> 31) */
-                distance = (distance << 1) + (t + 1);
-                code += range & t;
-              }
-              /*
-              distance <<= 1;
-              if (code >= range)
-              {
-                code -= range;
-                distance |= 1;
-              }
-              */
-            }
-            while (--numDirectBits);
-            prob = probs + Align;
-            distance <<= kNumAlignBits;
-            {
-              unsigned i = 1;
-              REV_BIT_CONST(prob, i, 1);
-              REV_BIT_CONST(prob, i, 2);
-              REV_BIT_CONST(prob, i, 4);
-              REV_BIT_LAST (prob, i, 8);
-              distance |= i;
-            }
-            if (distance == (UInt32)0xFFFFFFFF)
-            {
-              len = kMatchSpecLenStart;
-              state -= kNumStates;
-              break;
-            }
-          }
-        }
-
-        rep3 = rep2;
-        rep2 = rep1;
-        rep1 = rep0;
-        rep0 = distance + 1;
-        state = (state < kNumStates + kNumLitStates) ? kNumLitStates : kNumLitStates + 3;
-        if (distance >= (checkDicSize == 0 ? processedPos: checkDicSize))
-        {
-          p->dicPos = dicPos;
-          return SZ_ERROR_DATA;
-        }
-      }
-
-      len += kMatchMinLen;
-
-      {
-        SizeT rem;
-        unsigned curLen;
-        SizeT pos;
-
-        if ((rem = limit - dicPos) == 0)
-        {
-          p->dicPos = dicPos;
-          return SZ_ERROR_DATA;
-        }
-
-        curLen = ((rem < len) ? (unsigned)rem : len);
-        pos = dicPos - rep0 + (dicPos < rep0 ? dicBufSize : 0);
-
-        processedPos += (UInt32)curLen;
-
-        len -= curLen;
-        if (curLen <= dicBufSize - pos)
-        {
-          Byte *dest = dic + dicPos;
-          ptrdiff_t src = (ptrdiff_t)pos - (ptrdiff_t)dicPos;
-          const Byte *lim = dest + curLen;
-          dicPos += (SizeT)curLen;
-          do
-            *(dest) = (Byte)*(dest + src);
-          while (++dest != lim);
-        }
-        else
-        {
-          do
-          {
-            dic[dicPos++] = dic[pos];
-            if (++pos == dicBufSize)
-              pos = 0;
-          }
-          while (--curLen != 0);
-        }
-      }
-    }
-  }
-  while (dicPos < limit && buf < bufLimit);
-
-  NORMALIZE;
-
-  p->buf = buf;
-  p->range = range;
-  p->code = code;
-  p->remainLen = (UInt32)len;
-  p->dicPos = dicPos;
-  p->processedPos = processedPos;
-  p->reps[0] = rep0;
-  p->reps[1] = rep1;
-  p->reps[2] = rep2;
-  p->reps[3] = rep3;
-  p->state = (UInt32)state;
-
-  return SZ_OK;
-}
-#endif
-
-static void MY_FAST_CALL LzmaDec_WriteRem(CLzmaDec *p, SizeT limit)
-{
-  if (p->remainLen != 0 && p->remainLen < kMatchSpecLenStart)
-  {
-    Byte *dic = p->dic;
-    SizeT dicPos = p->dicPos;
-    SizeT dicBufSize = p->dicBufSize;
-    unsigned len = (unsigned)p->remainLen;
-    SizeT rep0 = p->reps[0]; /* we use SizeT to avoid the BUG of VC14 for AMD64 */
-    SizeT rem = limit - dicPos;
-    if (rem < len)
-      len = (unsigned)(rem);
-
-    if (p->checkDicSize == 0 && p->prop.dicSize - p->processedPos <= len)
-      p->checkDicSize = p->prop.dicSize;
-
-    p->processedPos += (UInt32)len;
-    p->remainLen -= (UInt32)len;
-    while (len != 0)
-    {
-      len--;
-      dic[dicPos] = dic[dicPos - rep0 + (dicPos < rep0 ? dicBufSize : 0)];
-      dicPos++;
-    }
-    p->dicPos = dicPos;
-  }
-}
-
-
-#define kRange0 0xFFFFFFFF
-#define kBound0 ((kRange0 >> kNumBitModelTotalBits) << (kNumBitModelTotalBits - 1))
-#define kBadRepCode (kBound0 + (((kRange0 - kBound0) >> kNumBitModelTotalBits) << (kNumBitModelTotalBits - 1)))
-#if kBadRepCode != (0xC0000000 - 0x400)
-  #error Stop_Compiling_Bad_LZMA_Check
-#endif
-
-static int MY_FAST_CALL LzmaDec_DecodeReal2(CLzmaDec *p, SizeT limit, const Byte *bufLimit)
-{
-  do
-  {
-    SizeT limit2 = limit;
-    if (p->checkDicSize == 0)
-    {
-      UInt32 rem = p->prop.dicSize - p->processedPos;
-      if (limit - p->dicPos > rem)
-        limit2 = p->dicPos + rem;
-
-      if (p->processedPos == 0)
-        if (p->code >= kBadRepCode)
-          return SZ_ERROR_DATA;
-    }
-
-    RINOK(LZMA_DECODE_REAL(p, limit2, bufLimit));
-
-    if (p->checkDicSize == 0 && p->processedPos >= p->prop.dicSize)
-      p->checkDicSize = p->prop.dicSize;
-
-    LzmaDec_WriteRem(p, limit);
-  }
-  while (p->dicPos < limit && p->buf < bufLimit && p->remainLen < kMatchSpecLenStart);
-
-  return 0;
-}
-
-typedef enum
-{
-  DUMMY_ERROR, /* unexpected end of input stream */
-  DUMMY_LIT,
-  DUMMY_MATCH,
-  DUMMY_REP
-} ELzmaDummy;
-
-static ELzmaDummy LzmaDec_TryDummy(const CLzmaDec *p, const Byte *buf, SizeT inSize)
-{
-  UInt32 range = p->range;
-  UInt32 code = p->code;
-  const Byte *bufLimit = buf + inSize;
-  const CLzmaProb *probs = GET_PROBS;
-  unsigned state = (unsigned)p->state;
-  ELzmaDummy res;
-
-  {
-    const CLzmaProb *prob;
-    UInt32 bound;
-    unsigned ttt;
-    unsigned posState = CALC_POS_STATE(p->processedPos, (1 << p->prop.pb) - 1);
-
-    prob = probs + IsMatch + COMBINED_PS_STATE;
-    IF_BIT_0_CHECK(prob)
-    {
-      UPDATE_0_CHECK
-
-      /* if (bufLimit - buf >= 7) return DUMMY_LIT; */
-
-      prob = probs + Literal;
-      if (p->checkDicSize != 0 || p->processedPos != 0)
-        prob += ((UInt32)LZMA_LIT_SIZE *
-            ((((p->processedPos) & ((1 << (p->prop.lp)) - 1)) << p->prop.lc) +
-            (p->dic[(p->dicPos == 0 ? p->dicBufSize : p->dicPos) - 1] >> (8 - p->prop.lc))));
-
-      if (state < kNumLitStates)
-      {
-        unsigned symbol = 1;
-        do { GET_BIT_CHECK(prob + symbol, symbol) } while (symbol < 0x100);
-      }
-      else
-      {
-        unsigned matchByte = p->dic[p->dicPos - p->reps[0] +
-            (p->dicPos < p->reps[0] ? p->dicBufSize : 0)];
-        unsigned offs = 0x100;
-        unsigned symbol = 1;
-        do
-        {
-          unsigned bit;
-          const CLzmaProb *probLit;
-          matchByte += matchByte;
-          bit = offs;
-          offs &= matchByte;
-          probLit = prob + (offs + bit + symbol);
-          GET_BIT2_CHECK(probLit, symbol, offs ^= bit; , ; )
-        }
-        while (symbol < 0x100);
-      }
-      res = DUMMY_LIT;
-    }
-    else
-    {
-      unsigned len;
-      UPDATE_1_CHECK;
-
-      prob = probs + IsRep + state;
-      IF_BIT_0_CHECK(prob)
-      {
-        UPDATE_0_CHECK;
-        state = 0;
-        prob = probs + LenCoder;
-        res = DUMMY_MATCH;
-      }
-      else
-      {
-        UPDATE_1_CHECK;
-        res = DUMMY_REP;
-        prob = probs + IsRepG0 + state;
-        IF_BIT_0_CHECK(prob)
-        {
-          UPDATE_0_CHECK;
-          prob = probs + IsRep0Long + COMBINED_PS_STATE;
-          IF_BIT_0_CHECK(prob)
-          {
-            UPDATE_0_CHECK;
-            NORMALIZE_CHECK;
-            return DUMMY_REP;
-          }
-          else
-          {
-            UPDATE_1_CHECK;
-          }
-        }
-        else
-        {
-          UPDATE_1_CHECK;
-          prob = probs + IsRepG1 + state;
-          IF_BIT_0_CHECK(prob)
-          {
-            UPDATE_0_CHECK;
-          }
-          else
-          {
-            UPDATE_1_CHECK;
-            prob = probs + IsRepG2 + state;
-            IF_BIT_0_CHECK(prob)
-            {
-              UPDATE_0_CHECK;
-            }
-            else
-            {
-              UPDATE_1_CHECK;
-            }
-          }
-        }
-        state = kNumStates;
-        prob = probs + RepLenCoder;
-      }
-      {
-        unsigned limit, offset;
-        const CLzmaProb *probLen = prob + LenChoice;
-        IF_BIT_0_CHECK(probLen)
-        {
-          UPDATE_0_CHECK;
-          probLen = prob + LenLow + GET_LEN_STATE;
-          offset = 0;
-          limit = 1 << kLenNumLowBits;
-        }
-        else
-        {
-          UPDATE_1_CHECK;
-          probLen = prob + LenChoice2;
-          IF_BIT_0_CHECK(probLen)
-          {
-            UPDATE_0_CHECK;
-            probLen = prob + LenLow + GET_LEN_STATE + (1 << kLenNumLowBits);
-            offset = kLenNumLowSymbols;
-            limit = 1 << kLenNumLowBits;
-          }
-          else
-          {
-            UPDATE_1_CHECK;
-            probLen = prob + LenHigh;
-            offset = kLenNumLowSymbols * 2;
-            limit = 1 << kLenNumHighBits;
-          }
-        }
-        TREE_DECODE_CHECK(probLen, limit, len);
-        len += offset;
-      }
-
-      if (state < 4)
-      {
-        unsigned posSlot;
-        prob = probs + PosSlot +
-            ((len < kNumLenToPosStates - 1 ? len : kNumLenToPosStates - 1) <<
-            kNumPosSlotBits);
-        TREE_DECODE_CHECK(prob, 1 << kNumPosSlotBits, posSlot);
-        if (posSlot >= kStartPosModelIndex)
-        {
-          unsigned numDirectBits = ((posSlot >> 1) - 1);
-
-          /* if (bufLimit - buf >= 8) return DUMMY_MATCH; */
-
-          if (posSlot < kEndPosModelIndex)
-          {
-            prob = probs + SpecPos + ((2 | (posSlot & 1)) << numDirectBits);
-          }
-          else
-          {
-            numDirectBits -= kNumAlignBits;
-            do
-            {
-              NORMALIZE_CHECK
-              range >>= 1;
-              code -= range & (((code - range) >> 31) - 1);
-              /* if (code >= range) code -= range; */
-            }
-            while (--numDirectBits);
-            prob = probs + Align;
-            numDirectBits = kNumAlignBits;
-          }
-          {
-            unsigned i = 1;
-            unsigned m = 1;
-            do
-            {
-              REV_BIT_CHECK(prob, i, m);
-            }
-            while (--numDirectBits);
-          }
-        }
-      }
-    }
-  }
-  NORMALIZE_CHECK;
-  return res;
-}
-
-
-void LzmaDec_InitDicAndState(CLzmaDec *p, BoolInt initDic, BoolInt initState)
-{
-  p->remainLen = kMatchSpecLenStart + 1;
-  p->tempBufSize = 0;
-
-  if (initDic)
-  {
-    p->processedPos = 0;
-    p->checkDicSize = 0;
-    p->remainLen = kMatchSpecLenStart + 2;
-  }
-  if (initState)
-    p->remainLen = kMatchSpecLenStart + 2;
-}
-
-void LzmaDec_Init(CLzmaDec *p)
-{
-  p->dicPos = 0;
-  LzmaDec_InitDicAndState(p, True, True);
-}
-
-
-SRes LzmaDec_DecodeToDic(CLzmaDec *p, SizeT dicLimit, const Byte *src, SizeT *srcLen,
-    ELzmaFinishMode finishMode, ELzmaStatus *status)
-{
-  SizeT inSize = *srcLen;
-  (*srcLen) = 0;
-
-  *status = LZMA_STATUS_NOT_SPECIFIED;
-
-  if (p->remainLen > kMatchSpecLenStart)
-  {
-    for (; inSize > 0 && p->tempBufSize < RC_INIT_SIZE; (*srcLen)++, inSize--)
-      p->tempBuf[p->tempBufSize++] = *src++;
-    if (p->tempBufSize != 0 && p->tempBuf[0] != 0)
-      return SZ_ERROR_DATA;
-    if (p->tempBufSize < RC_INIT_SIZE)
-    {
-      *status = LZMA_STATUS_NEEDS_MORE_INPUT;
-      return SZ_OK;
-    }
-    p->code =
-        ((UInt32)p->tempBuf[1] << 24)
-      | ((UInt32)p->tempBuf[2] << 16)
-      | ((UInt32)p->tempBuf[3] << 8)
-      | ((UInt32)p->tempBuf[4]);
-    p->range = 0xFFFFFFFF;
-    p->tempBufSize = 0;
-
-    if (p->remainLen > kMatchSpecLenStart + 1)
-    {
-      SizeT numProbs = LzmaProps_GetNumProbs(&p->prop);
-      SizeT i;
-      CLzmaProb *probs = p->probs;
-      for (i = 0; i < numProbs; i++)
-        probs[i] = kBitModelTotal >> 1;
-      p->reps[0] = p->reps[1] = p->reps[2] = p->reps[3] = 1;
-      p->state = 0;
-    }
-
-    p->remainLen = 0;
-  }
-
-  LzmaDec_WriteRem(p, dicLimit);
-
-  while (p->remainLen != kMatchSpecLenStart)
-  {
-      int checkEndMarkNow = 0;
-
-      if (p->dicPos >= dicLimit)
-      {
-        if (p->remainLen == 0 && p->code == 0)
-        {
-          *status = LZMA_STATUS_MAYBE_FINISHED_WITHOUT_MARK;
-          return SZ_OK;
-        }
-        if (finishMode == LZMA_FINISH_ANY)
-        {
-          *status = LZMA_STATUS_NOT_FINISHED;
-          return SZ_OK;
-        }
-        if (p->remainLen != 0)
-        {
-          *status = LZMA_STATUS_NOT_FINISHED;
-          return SZ_ERROR_DATA;
-        }
-        checkEndMarkNow = 1;
-      }
-
-      if (p->tempBufSize == 0)
-      {
-        SizeT processed;
-        const Byte *bufLimit;
-        if (inSize < LZMA_REQUIRED_INPUT_MAX || checkEndMarkNow)
-        {
-          int dummyRes = LzmaDec_TryDummy(p, src, inSize);
-          if (dummyRes == DUMMY_ERROR)
-          {
-            memcpy(p->tempBuf, src, inSize);
-            p->tempBufSize = (unsigned)inSize;
-            (*srcLen) += inSize;
-            *status = LZMA_STATUS_NEEDS_MORE_INPUT;
-            return SZ_OK;
-          }
-          if (checkEndMarkNow && dummyRes != DUMMY_MATCH)
-          {
-            *status = LZMA_STATUS_NOT_FINISHED;
-            return SZ_ERROR_DATA;
-          }
-          bufLimit = src;
-        }
-        else
-          bufLimit = src + inSize - LZMA_REQUIRED_INPUT_MAX;
-        p->buf = src;
-        if (LzmaDec_DecodeReal2(p, dicLimit, bufLimit) != 0)
-          return SZ_ERROR_DATA;
-        processed = (SizeT)(p->buf - src);
-        (*srcLen) += processed;
-        src += processed;
-        inSize -= processed;
-      }
-      else
-      {
-        unsigned rem = p->tempBufSize, lookAhead = 0;
-        while (rem < LZMA_REQUIRED_INPUT_MAX && lookAhead < inSize)
-          p->tempBuf[rem++] = src[lookAhead++];
-        p->tempBufSize = rem;
-        if (rem < LZMA_REQUIRED_INPUT_MAX || checkEndMarkNow)
-        {
-          int dummyRes = LzmaDec_TryDummy(p, p->tempBuf, (SizeT)rem);
-          if (dummyRes == DUMMY_ERROR)
-          {
-            (*srcLen) += (SizeT)lookAhead;
-            *status = LZMA_STATUS_NEEDS_MORE_INPUT;
-            return SZ_OK;
-          }
-          if (checkEndMarkNow && dummyRes != DUMMY_MATCH)
-          {
-            *status = LZMA_STATUS_NOT_FINISHED;
-            return SZ_ERROR_DATA;
-          }
-        }
-        p->buf = p->tempBuf;
-        if (LzmaDec_DecodeReal2(p, dicLimit, p->buf) != 0)
-          return SZ_ERROR_DATA;
-
-        {
-          unsigned kkk = (unsigned)(p->buf - p->tempBuf);
-          if (rem < kkk)
-            return SZ_ERROR_FAIL; /* some internal error */
-          rem -= kkk;
-          if (lookAhead < rem)
-            return SZ_ERROR_FAIL; /* some internal error */
-          lookAhead -= rem;
-        }
-        (*srcLen) += (SizeT)lookAhead;
-        src += lookAhead;
-        inSize -= (SizeT)lookAhead;
-        p->tempBufSize = 0;
-      }
-  }
-
-  if (p->code != 0)
-    return SZ_ERROR_DATA;
-  *status = LZMA_STATUS_FINISHED_WITH_MARK;
-  return SZ_OK;
-}
-
-
-SRes LzmaDec_DecodeToBuf(CLzmaDec *p, Byte *dest, SizeT *destLen, const Byte *src, SizeT *srcLen, ELzmaFinishMode finishMode, ELzmaStatus *status)
-{
-  SizeT outSize = *destLen;
-  SizeT inSize = *srcLen;
-  *srcLen = *destLen = 0;
-  for (;;)
-  {
-    SizeT inSizeCur = inSize, outSizeCur, dicPos;
-    ELzmaFinishMode curFinishMode;
-    SRes res;
-    if (p->dicPos == p->dicBufSize)
-      p->dicPos = 0;
-    dicPos = p->dicPos;
-    if (outSize > p->dicBufSize - dicPos)
-    {
-      outSizeCur = p->dicBufSize;
-      curFinishMode = LZMA_FINISH_ANY;
-    }
-    else
-    {
-      outSizeCur = dicPos + outSize;
-      curFinishMode = finishMode;
-    }
-
-    res = LzmaDec_DecodeToDic(p, outSizeCur, src, &inSizeCur, curFinishMode, status);
-    src += inSizeCur;
-    inSize -= inSizeCur;
-    *srcLen += inSizeCur;
-    outSizeCur = p->dicPos - dicPos;
-    memcpy(dest, p->dic + dicPos, outSizeCur);
-    dest += outSizeCur;
-    outSize -= outSizeCur;
-    *destLen += outSizeCur;
-    if (res != 0)
-      return res;
-    if (outSizeCur == 0 || outSize == 0)
-      return SZ_OK;
-  }
-}
-
-void LzmaDec_FreeProbs(CLzmaDec *p, ISzAllocPtr alloc)
-{
-  ISzAlloc_Free(alloc, p->probs);
-  p->probs = NULL;
-}
-
-static void LzmaDec_FreeDict(CLzmaDec *p, ISzAllocPtr alloc)
-{
-  ISzAlloc_Free(alloc, p->dic);
-  p->dic = NULL;
-}
-
-void LzmaDec_Free(CLzmaDec *p, ISzAllocPtr alloc)
-{
-  LzmaDec_FreeProbs(p, alloc);
-  LzmaDec_FreeDict(p, alloc);
-}
-
-SRes LzmaProps_Decode(CLzmaProps *p, const Byte *data, unsigned size)
-{
-  UInt32 dicSize;
-  Byte d;
-
-  if (size < LZMA_PROPS_SIZE)
-    return SZ_ERROR_UNSUPPORTED;
-  else
-    dicSize = data[1] | ((UInt32)data[2] << 8) | ((UInt32)data[3] << 16) | ((UInt32)data[4] << 24);
-
-  if (dicSize < LZMA_DIC_MIN)
-    dicSize = LZMA_DIC_MIN;
-  p->dicSize = dicSize;
-
-  d = data[0];
-  if (d >= (9 * 5 * 5))
-    return SZ_ERROR_UNSUPPORTED;
-
-  p->lc = (Byte)(d % 9);
-  d /= 9;
-  p->pb = (Byte)(d / 5);
-  p->lp = (Byte)(d % 5);
-
-  return SZ_OK;
-}
-
-static SRes LzmaDec_AllocateProbs2(CLzmaDec *p, const CLzmaProps *propNew, ISzAllocPtr alloc)
-{
-  UInt32 numProbs = LzmaProps_GetNumProbs(propNew);
-  if (!p->probs || numProbs != p->numProbs)
-  {
-    LzmaDec_FreeProbs(p, alloc);
-    p->probs = (CLzmaProb *)ISzAlloc_Alloc(alloc, numProbs * sizeof(CLzmaProb));
-    if (!p->probs)
-      return SZ_ERROR_MEM;
-    p->probs_1664 = p->probs + 1664;
-    p->numProbs = numProbs;
-  }
-  return SZ_OK;
-}
-
-SRes LzmaDec_AllocateProbs(CLzmaDec *p, const Byte *props, unsigned propsSize, ISzAllocPtr alloc)
-{
-  CLzmaProps propNew;
-  RINOK(LzmaProps_Decode(&propNew, props, propsSize));
-  RINOK(LzmaDec_AllocateProbs2(p, &propNew, alloc));
-  p->prop = propNew;
-  return SZ_OK;
-}
-
-SRes LzmaDec_Allocate(CLzmaDec *p, const Byte *props, unsigned propsSize, ISzAllocPtr alloc)
-{
-  CLzmaProps propNew;
-  SizeT dicBufSize;
-  RINOK(LzmaProps_Decode(&propNew, props, propsSize));
-  RINOK(LzmaDec_AllocateProbs2(p, &propNew, alloc));
-
-  {
-    UInt32 dictSize = propNew.dicSize;
-    SizeT mask = ((UInt32)1 << 12) - 1;
-         if (dictSize >= ((UInt32)1 << 30)) mask = ((UInt32)1 << 22) - 1;
-    else if (dictSize >= ((UInt32)1 << 22)) mask = ((UInt32)1 << 20) - 1;;
-    dicBufSize = ((SizeT)dictSize + mask) & ~mask;
-    if (dicBufSize < dictSize)
-      dicBufSize = dictSize;
-  }
-
-  if (!p->dic || dicBufSize != p->dicBufSize)
-  {
-    LzmaDec_FreeDict(p, alloc);
-    p->dic = (Byte *)ISzAlloc_Alloc(alloc, dicBufSize);
-    if (!p->dic)
-    {
-      LzmaDec_FreeProbs(p, alloc);
-      return SZ_ERROR_MEM;
-    }
-  }
-  p->dicBufSize = dicBufSize;
-  p->prop = propNew;
-  return SZ_OK;
-}
-
-SRes LzmaDecode(Byte *dest, SizeT *destLen, const Byte *src, SizeT *srcLen,
-    const Byte *propData, unsigned propSize, ELzmaFinishMode finishMode,
-    ELzmaStatus *status, ISzAllocPtr alloc)
-{
-  CLzmaDec p;
-  SRes res;
-  SizeT outSize = *destLen, inSize = *srcLen;
-  *destLen = *srcLen = 0;
-  *status = LZMA_STATUS_NOT_SPECIFIED;
-  if (inSize < RC_INIT_SIZE)
-    return SZ_ERROR_INPUT_EOF;
-  LzmaDec_Construct(&p);
-  RINOK(LzmaDec_AllocateProbs(&p, propData, propSize, alloc));
-  p.dic = dest;
-  p.dicBufSize = outSize;
-  LzmaDec_Init(&p);
-  *srcLen = inSize;
-  res = LzmaDec_DecodeToDic(&p, outSize, src, srcLen, finishMode, status);
-  *destLen = p.dicPos;
-  if (res == SZ_OK && *status == LZMA_STATUS_NEEDS_MORE_INPUT)
-    res = SZ_ERROR_INPUT_EOF;
-  LzmaDec_FreeProbs(&p, alloc);
-  return res;
-}
->>>>>>> abc7ed45
+}