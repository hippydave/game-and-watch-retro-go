#include <odroid_system.h>
#include <string.h>
#include <assert.h>
#include <time.h>

#include "main.h"
#include "gw_lcd.h"
#include "gw_linker.h"
#include "gw_buttons.h"
#include "appid.h"

/* TO move elsewhere */
#include "stm32h7xx_hal.h"

#include "common.h"
#include "rom_manager.h"

/* G&W system support */
#include "gw_system.h"
#include "gw_romloader.h"

/* access to internals for debug purpose */
#include "sm510.h"

/* Uncomment to enable debug menu in overlay */
//#define GW_EMU_DEBUG_OVERLAY
//#define DEBUG_TIME

#define ODROID_APPID_GW 6

/* Audio buffer length */
#define GW_AUDIO_BUFFER_LENGTH_DMA ((2 * GW_AUDIO_FREQ) / GW_REFRESH_RATE)

/* keys inpus (hw & sw) */
static odroid_gamepad_state_t joystick;
static bool softkey_time_pressed = 0;
static bool softkey_alarm_pressed = 0;
static unsigned int softkey_duration = 0;

static void gw_set_time() {

    // Get time. According to STM docs, both functions need to be called at once.
    RTC_TimeTypeDef GW_currentTime = {0};
    RTC_DateTypeDef GW_currentDate = {0};
    gw_time_t time;
    HAL_RTC_GetTime(&hrtc, &GW_currentTime, RTC_FORMAT_BIN);
    HAL_RTC_GetDate(&hrtc, &GW_currentDate, RTC_FORMAT_BIN);
    time.hours = GW_currentTime.Hours;
    time.minutes = GW_currentTime.Minutes;
    time.seconds = GW_currentTime.Seconds;

    // set time of the emulated system
    gw_system_set_time(time);
    printf("Set time done!\n");
}

static void gw_get_time() {

    // Update time before we can set it
    RTC_TimeTypeDef GW_currentTime = {0};
    RTC_DateTypeDef GW_currentDate = {0};
    gw_time_t time = {0};

    // check if the system is able to get the time

    time = gw_system_get_time();
    if (time.hours > 24) return;

    HAL_RTC_GetTime(&hrtc, &GW_currentTime, RTC_FORMAT_BIN);
    HAL_RTC_GetDate(&hrtc, &GW_currentDate, RTC_FORMAT_BIN);

    // Set times
    GW_currentTime.Hours = time.hours;
    GW_currentTime.Minutes = time.minutes;
    GW_currentTime.Seconds = time.seconds;

    if (HAL_RTC_SetTime(&hrtc, &GW_currentTime, RTC_FORMAT_BIN) != HAL_OK)
    {
        Error_Handler();
    }
}
static unsigned char state_save_buffer[sizeof(gw_state_t)];

static bool gw_system_SaveState(char *pathName)
{
    printf("Saving state...\n");

    memset(state_save_buffer, '\x00', sizeof(state_save_buffer));
    gw_state_save(state_save_buffer);
    store_save(ACTIVE_FILE->save_address, state_save_buffer, sizeof(state_save_buffer));
    printf("Saving state done!\n");
    return false;
}

static bool gw_system_LoadState(char *pathName)
{
    printf("Loading state...\n");
    gw_state_load((unsigned char *) ACTIVE_FILE->save_address);
    printf("Loading state done!\n");

    gw_set_time();

    return true;
}

/* callback to get buttons state */
unsigned int gw_get_buttons()
{
    unsigned int hw_buttons = 0;
    hw_buttons |= joystick.values[ODROID_INPUT_LEFT];
    hw_buttons |= joystick.values[ODROID_INPUT_UP] << 1;
    hw_buttons |= joystick.values[ODROID_INPUT_RIGHT] << 2;
    hw_buttons |= joystick.values[ODROID_INPUT_DOWN] << 3;
    hw_buttons |= joystick.values[ODROID_INPUT_A] << 4;
    hw_buttons |= joystick.values[ODROID_INPUT_B] << 5;
    hw_buttons |= joystick.values[ODROID_INPUT_SELECT] << 6;
    hw_buttons |= joystick.values[ODROID_INPUT_START] << 7;
    hw_buttons |= joystick.values[ODROID_INPUT_VOLUME] << 8;
    hw_buttons |= joystick.values[ODROID_INPUT_POWER] << 9;

    // software keys
    hw_buttons |= ((unsigned int)softkey_time_pressed) << 10;
    hw_buttons |= ((unsigned int)softkey_time_pressed) << 11;

    return hw_buttons;
}

static void gw_sound_init()
{

    /* init emulator sound system with shared audio buffer */
    gw_system_sound_init();

    /* clear DMA audio buffer */
    memset(audiobuffer_dma, 0, sizeof(audiobuffer_dma));

    /* Start SAI DMA */
    HAL_SAI_Transmit_DMA(&hsai_BlockA1, (uint8_t *)audiobuffer_dma, GW_AUDIO_BUFFER_LENGTH_DMA);
}

static void gw_sound_submit()
{

    uint8_t volume = odroid_audio_volume_get();
    int16_t factor = volume_tbl[volume];

    /** Enables the following code to track audio rendering issues **/
    /*
    if (gw_audio_buffer_idx < GW_AUDIO_BUFFER_LENGTH) {
        printf("audio underflow:%u < %u \n",gw_audio_buffer_idx , GW_AUDIO_BUFFER_LENGTH);
        assert(0);
    }

    if (gw_audio_buffer_idx > (GW_AUDIO_BUFFER_LENGTH +12) ) {
        printf("audio oveflow:%u < %u \n",gw_audio_buffer_idx , GW_AUDIO_BUFFER_LENGTH);
        assert(0);
    }
    */

    size_t offset = (dma_state == DMA_TRANSFER_STATE_HF) ? 0 : GW_AUDIO_BUFFER_LENGTH;

    if (audio_mute || volume == ODROID_AUDIO_VOLUME_MIN)
    {
        for (int i = 0; i < GW_AUDIO_BUFFER_LENGTH; i++)
        {
            audiobuffer_dma[i + offset] = 0;
        }
    }
    else
    {
        for (int i = 0; i < GW_AUDIO_BUFFER_LENGTH; i++)
        {
            audiobuffer_dma[i + offset] = (factor) * (gw_audio_buffer[i] << 4);
        }
    }

    gw_audio_buffer_copied = true;
}

/************************ Debug function in overlay START *******************************/

/* performance monitoring */
/* Emulator loop monitoring
    ( unit is 1/systemcoreclock 1/280MHz )
    loop_cycles
        -measured duration of the loop.
    proc_cycles
        - estimated duration of emulated CPU for a bunch of emulated system clock.
    blit_cycles
        - estimated duration of graphics rendering.
    end_cycles
        - estimated duration of overall processing.
    */

static unsigned int loop_cycles = 1, end_cycles = 1, proc_cycles = 1, blit_cycles = 1;

/* DWT counter used to measure time execution */
volatile unsigned int *DWT_CONTROL = (unsigned int *)0xE0001000;
volatile unsigned int *DWT_CYCCNT = (unsigned int *)0xE0001004;
volatile unsigned int *DEMCR = (unsigned int *)0xE000EDFC;
volatile unsigned int *LAR = (unsigned int *)0xE0001FB0; // <-- lock access register

#define get_dwt_cycles() *DWT_CYCCNT
#define clear_dwt_cycles() *DWT_CYCCNT = 0

#ifdef GW_EMU_DEBUG_OVERLAY
static void enable_dwt_cycles()
{

    /* Use DWT cycle counter to get precision time elapsed during loop.
    The DWT cycle counter is cleared on every loop
    it may crash if the DWT is used during trace profiling */

    *DEMCR = *DEMCR | 0x01000000;    // enable trace
    *LAR = 0xC5ACCE55;               // <-- added unlock access to DWT (ITM, etc.)registers
    *DWT_CYCCNT = 0;                 // clear DWT cycle counter
    *DWT_CONTROL = *DWT_CONTROL | 1; // enable DWT cycle counter
}
#endif

static void gw_debug_bar()
{

#ifdef GW_EMU_DEBUG_OVERLAY
    static unsigned int loop_duration_us = 1, end_duration_us = 1, proc_duration_us = 1, blit_duration_us = 1;
    static const unsigned int SYSTEM_CORE_CLOCK_MHZ = 280;

    static bool debug_init_done = false;

    if (!debug_init_done)
    {
        enable_dwt_cycles();
        debug_init_done = true;
    }

    static unsigned int overflow_count = 0;
    static unsigned int busy_percent = 0;

    char debugMsg[120];

    proc_duration_us = proc_cycles / SYSTEM_CORE_CLOCK_MHZ;
    blit_duration_us = blit_cycles / SYSTEM_CORE_CLOCK_MHZ;
    end_duration_us = end_cycles / SYSTEM_CORE_CLOCK_MHZ;
    loop_duration_us = loop_cycles / SYSTEM_CORE_CLOCK_MHZ;

    busy_percent = 100 * (proc_duration_us + blit_duration_us) / loop_duration_us;

    if (end_duration_us > 1000000 / GW_REFRESH_RATE)
        overflow_count++;

    if (m_halt != 0)
        sprintf(debugMsg, "%04dus EMU:%04dus FX:%04dus %d%%+%d HALT", loop_duration_us, proc_duration_us, blit_duration_us, busy_percent, overflow_count);
    else
        sprintf(debugMsg, "%04dus EMU:%04dus FX:%04dus %d%%+%d", loop_duration_us, proc_duration_us, blit_duration_us, busy_percent, overflow_count);

    odroid_overlay_draw_text(0, 0, GW_SCREEN_WIDTH, debugMsg, C_GW_YELLOW, C_GW_MAIN_COLOR);

#endif
}
/************************ Debug function in overlay END ********************************/

/************************ G&W options Menu ********************************/
// Press Auto Clear ACL
// Auto Set Time
// Press TIME
// Press ALARM

static bool gw_debug_submenu_autoclear(odroid_dialog_choice_t *option, odroid_dialog_event_t event, uint32_t repeat)
{
    if (event == ODROID_DIALOG_ENTER)
        gw_system_reset();

    return event == ODROID_DIALOG_ENTER;
}

static bool gw_debug_submenu_autoset_time(odroid_dialog_choice_t *option, odroid_dialog_event_t event, uint32_t repeat)
{

    if (event == ODROID_DIALOG_ENTER)
    {
        gw_set_time();
    }

    return event == ODROID_DIALOG_ENTER;
}

static bool gw_debug_submenu_autoget_time(odroid_dialog_choice_t *option, odroid_dialog_event_t event, uint32_t repeat)
{

    if (event == ODROID_DIALOG_ENTER)
    {
        gw_get_time();
    }

    return event == ODROID_DIALOG_ENTER;
}

/*
static bool gw_debug_submenu_press_time(odroid_dialog_choice_t *option, odroid_dialog_event_t event, uint32_t repeat)
{
    if (event == ODROID_DIALOG_ENTER)
    {
        softkey_time_pressed = 1;
        softkey_duration = GW_REFRESH_RATE;
    }
    return event == ODROID_DIALOG_ENTER;
}
*/

/*

static bool gw_debug_submenu_press_alarm(odroid_dialog_choice_t *option, odroid_dialog_event_t event, uint32_t repeat)
{
    if (event == ODROID_DIALOG_ENTER)
    {
        softkey_alarm_pressed = 1;
        softkey_duration = GW_REFRESH_RATE;
    }
    return event == ODROID_DIALOG_ENTER;
}
*/

static char LCD_deflicker_value[10];
static bool gw_debug_submenu_set_deflicker(odroid_dialog_choice_t *option, odroid_dialog_event_t event, uint32_t repeat)
{
    /* LCD deflicker filter level */
    /*
    0 : filter is disabled
    1 : refreshed on keys polling and call subroutine return    
    2 : refreshed on keys polling only
    */
    unsigned int max_flag_lcd_deflicker_level = 2;

    if (event == ODROID_DIALOG_PREV)
        flag_lcd_deflicker_level = flag_lcd_deflicker_level > 0 ? flag_lcd_deflicker_level - 1 : max_flag_lcd_deflicker_level;

    if (event == ODROID_DIALOG_NEXT)
        flag_lcd_deflicker_level = flag_lcd_deflicker_level < max_flag_lcd_deflicker_level ? flag_lcd_deflicker_level + 1 : 0;

    if (flag_lcd_deflicker_level == 0) strcpy(option->value, "0-none");
    if (flag_lcd_deflicker_level == 1) strcpy(option->value, "1-medium");
    if (flag_lcd_deflicker_level == 2) strcpy(option->value, "2-high");

    return event == ODROID_DIALOG_ENTER;
}

// Debug menu strings

static char display_ram_value[10];

// Display RAM bool
static unsigned int debug_display_ram = 0; 
static bool gw_debug_submenu_display_ram(odroid_dialog_choice_t *option, odroid_dialog_event_t event, uint32_t repeat)
{
    if (event == ODROID_DIALOG_PREV || event == ODROID_DIALOG_NEXT)
        debug_display_ram = debug_display_ram == 0 ? 1 : 0;

    if (debug_display_ram == 0) strcpy(option->value, "no ");
    if (debug_display_ram == 1) strcpy(option->value, "yes");

    return event == ODROID_DIALOG_ENTER;
}

#ifdef DEBUG_TIME

static char hour_addr_value_msb[5];
static char hour_addr_value_lsb[5];
static char min_addr_value_msb[5];
static char min_addr_value_lsb[5];
static char sec_addr_value_msb[5];
static char sec_addr_value_lsb[5];

static bool gw_debug_submenu_set_hour_addr_msb(odroid_dialog_choice_t *option, odroid_dialog_event_t event, uint32_t repeat)
{
    if (event == ODROID_DIALOG_PREV)
        gw_head.time_hour_address_msb = gw_head.time_hour_address_msb > 0 ? gw_head.time_hour_address_msb - 1 : 255;

    if (event == ODROID_DIALOG_NEXT)
        gw_head.time_hour_address_msb = gw_head.time_hour_address_msb < 255 ? gw_head.time_hour_address_msb + 1 : 0;

    sprintf(option->value, "x%02x %u", gw_head.time_hour_address_msb, gw_head.time_hour_address_msb);

    return event == ODROID_DIALOG_ENTER;
}

static bool gw_debug_submenu_set_hour_addr_lsb(odroid_dialog_choice_t *option, odroid_dialog_event_t event, uint32_t repeat)
{
    if (event == ODROID_DIALOG_PREV)
        gw_head.time_hour_address_lsb = gw_head.time_hour_address_lsb > 0 ? gw_head.time_hour_address_lsb - 1 : 127;

    if (event == ODROID_DIALOG_NEXT)
        gw_head.time_hour_address_lsb = gw_head.time_hour_address_lsb < 127 ? gw_head.time_hour_address_lsb + 1 : 0;

    sprintf(option->value, "x%02x %u", gw_head.time_hour_address_lsb, gw_head.time_hour_address_lsb);

    return event == ODROID_DIALOG_ENTER;
}

static bool gw_debug_submenu_set_min_addr_msb(odroid_dialog_choice_t *option, odroid_dialog_event_t event, uint32_t repeat)
{
    if (event == ODROID_DIALOG_PREV)
        gw_head.time_min_address_msb = gw_head.time_min_address_msb > 0 ? gw_head.time_min_address_msb - 1 : 127;

    if (event == ODROID_DIALOG_NEXT)
        gw_head.time_min_address_msb = gw_head.time_min_address_msb < 127 ? gw_head.time_min_address_msb + 1 : 0;

    sprintf(option->value, "x%02x %u", gw_head.time_min_address_msb, gw_head.time_min_address_msb);

    return event == ODROID_DIALOG_ENTER;
}

static bool gw_debug_submenu_set_min_addr_lsb(odroid_dialog_choice_t *option, odroid_dialog_event_t event, uint32_t repeat)
{
    if (event == ODROID_DIALOG_PREV)
        gw_head.time_min_address_lsb = gw_head.time_min_address_lsb > 0 ? gw_head.time_min_address_lsb - 1 : 127;

    if (event == ODROID_DIALOG_NEXT)
        gw_head.time_min_address_lsb = gw_head.time_min_address_lsb < 127 ? gw_head.time_min_address_lsb + 1 : 0;

    sprintf(option->value, "x%02x %u", gw_head.time_min_address_lsb, gw_head.time_min_address_lsb);

    return event == ODROID_DIALOG_ENTER;
}

static bool gw_debug_submenu_set_sec_addr_msb(odroid_dialog_choice_t *option, odroid_dialog_event_t event, uint32_t repeat)
{
    
    if (event == ODROID_DIALOG_PREV)
        gw_head.time_sec_address_msb = gw_head.time_sec_address_msb > 0 ? gw_head.time_sec_address_msb - 1 : 127;


    if (event == ODROID_DIALOG_NEXT)
        gw_head.time_sec_address_msb = gw_head.time_sec_address_msb < 127 ? gw_head.time_sec_address_msb + 1 : 0;

    sprintf(option->value, "x%02x %u", gw_head.time_sec_address_msb, gw_head.time_sec_address_msb);

    return event == ODROID_DIALOG_ENTER;
}

static bool gw_debug_submenu_set_sec_addr_lsb(odroid_dialog_choice_t *option, odroid_dialog_event_t event, uint32_t repeat)
{
    
    if (event == ODROID_DIALOG_PREV)
        gw_head.time_sec_address_lsb = gw_head.time_sec_address_lsb > 0 ? gw_head.time_sec_address_lsb - 1 : 127;


    if (event == ODROID_DIALOG_NEXT)
        gw_head.time_sec_address_lsb = gw_head.time_sec_address_lsb < 127 ? gw_head.time_sec_address_lsb + 1 : 0;

    sprintf(option->value, "x%02x %u", gw_head.time_sec_address_lsb, gw_head.time_sec_address_lsb);

    return event == ODROID_DIALOG_ENTER;
}
#endif

static char draw_line_content[1+2*17];

static void gw_display_ram_overlay(){

  //  char *p;
   // p = (char *)&draw_line_content[0];
    sprintf(draw_line_content, "   0 1 2 3 4 5 6 7 8 9 A B C D E F");
    odroid_overlay_draw_text(10, 72, 300, draw_line_content, C_GW_YELLOW, C_GW_MAIN_COLOR);

    for (unsigned char i=0;i<8;i++) {
        sprintf(draw_line_content, "%2u%2x%2x%2x%2x%2x%2x%2x%2x%2x%2x%2x%2x%2x%2x%2x%2x",i, \
        gw_ram[i*16], gw_ram[(i*16)+1], gw_ram[(i*16)+2],gw_ram[(i*16)+3],gw_ram[(i*16)+4],gw_ram[(i*16)+5],gw_ram[(i*16)+6],gw_ram[(i*16)+7], \
        gw_ram[(i*16)+8], gw_ram[(i*16)+9], gw_ram[(i*16)+10],gw_ram[(i*16)+11],gw_ram[(i*16)+12],gw_ram[(i*16)+13],gw_ram[(i*16)+14],gw_ram[(i*16)+15]);
    odroid_overlay_draw_text(10, 80+8*i, 300, draw_line_content, C_GW_YELLOW, C_GW_MAIN_COLOR);
    }
}

static odroid_dialog_choice_t options[] = {
  //  {310, "Press TIME", "", 0, &gw_debug_submenu_press_time},
  //  {320, "Press ALARM", "", 0, &gw_debug_submenu_press_alarm},
    {330, "copy RTC to G&W time", "", 1, &gw_debug_submenu_autoset_time},
    {331, "copy G&W time to RTC", "", 1, &gw_debug_submenu_autoget_time},
    #ifdef DEBUG_TIME
    // {340, "Hour regH", hour_addr_value_msb, 1, &gw_debug_submenu_set_hour_addr_msb},
    // {341, "Hour regL", hour_addr_value_lsb, 1, &gw_debug_submenu_set_hour_addr_lsb},
    // {350, "Min  regH", min_addr_value_msb, 1, &gw_debug_submenu_set_min_addr_msb},
    // {351, "Min  regL", min_addr_value_lsb, 1, &gw_debug_submenu_set_min_addr_lsb},
    // {352, "Sec  regH", sec_addr_value_msb, 1, &gw_debug_submenu_set_sec_addr_msb},
    // {353, "Sec  regL", sec_addr_value_lsb, 1, &gw_debug_submenu_set_sec_addr_lsb},
    #endif
    {360, "LCD filter", LCD_deflicker_value, 1, &gw_debug_submenu_set_deflicker},
    {370, "Display RAM", display_ram_value, 1, &gw_debug_submenu_display_ram},
    {380, "Press ACL", "", 1, &gw_debug_submenu_autoclear},
    ODROID_DIALOG_CHOICE_LAST};

/* Main */
int app_main_gw(uint8_t load_state)
{

    odroid_system_init(APPID_GW, GW_AUDIO_FREQ);
    odroid_system_emu_init(&gw_system_LoadState, &gw_system_SaveState, NULL);
<<<<<<< HEAD
    rg_app_desc_t *app = odroid_system_get_app();
    static unsigned previous_m_halt = 2;
=======

    // const int frameTime = get_frame_time(GW_REFRESH_RATE);
>>>>>>> bdfef80c

    common_emu_state.frame_time_10us = (uint16_t)(100000 / GW_REFRESH_RATE + 0.5f);

    /*** load ROM  */
    bool rom_status = gw_system_romload();

    if (!rom_status)
        odroid_system_switch_app(0);

    /*** Clear audio buffer */
    gw_sound_init();
    printf("Sound initialized\n");

    /* clear soft keys */
    softkey_time_pressed = 0;
    softkey_alarm_pressed = 0;
    softkey_duration = 0;

    /*** Configure the emulated system */
    gw_system_config();
    printf("G&W configured\n");

    /*** Start and Reset the emulated system */
    gw_system_start();
    printf("G&W start\n");

    gw_system_reset();
    printf("G&W reset\n");

    /*** Main emulator loop */
    printf("Main emulator loop start\n");

    /* check if we to have to load state */
    if (load_state != 0)
        gw_system_LoadState(NULL);

    clear_dwt_cycles();

    gw_set_time();

    while (true)
    {
        /* clear DWT counter used to monitor performances */
        clear_dwt_cycles();

        wdog_refresh();

        /* refresh internal G&W timer on emulated CPU state transition */
        if (previous_m_halt != m_halt) gw_set_time();

        previous_m_halt = m_halt;

        //hardware keys
        odroid_input_read_gamepad(&joystick);

        //soft keys emulation
        if (softkey_duration > 0)
            softkey_duration--;

        if (softkey_duration == 0)
        {
            softkey_time_pressed = 0;
            softkey_alarm_pressed = 0;
        }

        common_emu_input_loop(&joystick, options);

        bool drawFrame = common_emu_frame_loop();

        /* Emulate and Blit */
        // Call the emulator function with number of clock cycles
        // to execute on the emulated device
        gw_system_run(GW_SYSTEM_CYCLES);

        /* get how many cycles have been spent in the emulator */
        proc_cycles = get_dwt_cycles();

        /* update the screen only if there is no pending frame to render */
        if (!is_lcd_swap_pending() && drawFrame)
        {
            gw_system_blit(lcd_get_active_buffer());
            gw_debug_bar();
            if(debug_display_ram == 1) gw_display_ram_overlay();
            common_ingame_overlay();
            lcd_swap();

            /* get how many cycles have been spent in graphics rendering */
            blit_cycles = get_dwt_cycles() - proc_cycles;
        }
        /****************************************************************************/

        /* copy audio samples for DMA */
        if (drawFrame)
        {
            gw_sound_submit();
        }

        /* get how many cycles have been spent to process everything */
        end_cycles = get_dwt_cycles();

        if (!common_emu_state.skip_frames)
        {
            for (uint8_t p = 0; p < common_emu_state.pause_frames + 1; p++)
            {
                static dma_transfer_state_t last_dma_state = DMA_TRANSFER_STATE_HF;
                while (dma_state == last_dma_state)
                {
#ifdef GW_EMU_DEBUG_OVERLAY
                    __NOP();
#else
                    cpumon_sleep();
#endif
                }
                last_dma_state = dma_state;
            }
        }

        /* get how cycles have been spent inside this loop */
        loop_cycles = get_dwt_cycles();

    } // end of loop
}<|MERGE_RESOLUTION|>--- conflicted
+++ resolved
@@ -494,13 +494,7 @@
 
     odroid_system_init(APPID_GW, GW_AUDIO_FREQ);
     odroid_system_emu_init(&gw_system_LoadState, &gw_system_SaveState, NULL);
-<<<<<<< HEAD
-    rg_app_desc_t *app = odroid_system_get_app();
     static unsigned previous_m_halt = 2;
-=======
-
-    // const int frameTime = get_frame_time(GW_REFRESH_RATE);
->>>>>>> bdfef80c
 
     common_emu_state.frame_time_10us = (uint16_t)(100000 / GW_REFRESH_RATE + 0.5f);
 
