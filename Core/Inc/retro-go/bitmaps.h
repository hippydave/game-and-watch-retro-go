--- conflicted
+++ resolved
@@ -23,6 +23,7 @@
 extern const retro_logo_image header_pce;
 extern const retro_logo_image header_sms;
 extern const retro_logo_image header_gw;
+extern const retro_logo_image header_msx;
 extern const retro_logo_image pad_sg1000;
 extern const retro_logo_image pad_col;
 extern const retro_logo_image pad_gb;
@@ -31,11 +32,13 @@
 extern const retro_logo_image pad_pce;
 extern const retro_logo_image pad_sms;
 extern const retro_logo_image pad_gw;
+extern const retro_logo_image pad_msx;
 
 extern const retro_logo_image logo_coleco;
 extern const retro_logo_image logo_nitendo;
 extern const retro_logo_image logo_sega;
 extern const retro_logo_image logo_pce;
+extern const retro_logo_image logo_microsoft;
 
 
 extern const unsigned char IMG_SPEAKER[];
@@ -66,14 +69,3 @@
 extern const unsigned char img_clock_08[];
 extern const unsigned char img_clock_09[];
 
-<<<<<<< HEAD
-=======
-extern const unsigned char header_sms[];
-extern const unsigned char logo_sms[];
-
-extern const unsigned char header_gw[];
-extern const unsigned char logo_gw[];
-
-extern const unsigned char header_msx[];
-extern const unsigned char logo_msx[];
->>>>>>> 2c94e2f9
